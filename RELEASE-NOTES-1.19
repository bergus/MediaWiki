= MediaWiki release notes =

Security reminder: MediaWiki does not require PHP's register_globals
setting since version 1.2.0. If you have it on, turn it '''off''' if you can.

== MediaWiki 1.19 ==

THIS IS NOT A RELEASE YET

MediaWiki 1.19 is an alpha-quality branch and is not recommended for use in
production.

=== Configuration changes in 1.19 ===
* Removed SkinTemplateSetupPageCss hook; use BeforePageDisplay instead.
* (bug 27132) movefile right granted by default to registered users.
* Default cookie lifetime ($wgCookieExpiration) is increased to 180 days.
* (bug 31204) Removed old user.user_options.
* $wgMaxImageArea now applies to jpeg files if they are not scaled with
  ImageMagick.
* Introduced $wgQueryPageDefaultLimit (defaults to 50) for the number of
  items to show by default on query pages (special pages such as Whatlinkshere).
* (bug 32470) Increase the length of ug_group.
* (bug 32239) Removed wgEnableTooltipsAndAccesskeys.
* Removed $wgVectorShowVariantName.
* Removed $wgExtensionAliasesFiles. Use wgExtensionMessagesFiles.

=== New features in 1.19 ===
* (bug 19838) Possibility to get all interwiki prefixes if the interwiki
  cache is used.
* $wgDnsBlacklistUrls now accepts an array with url and key as the
  elements to work with DNSBLs that require keys, such as
  Project Honeypot.
* (bug 30022) Add support for custom loadScript sources to ResourceLoader.
* (bug 19052) Unicode space separator characters (Zs) now terminates external
  links and images links.
* (bug 30160) Add public method to mw.loader to get module names from registry.
* (bug 15558) Parameters to special pages included in wikitext can now be passed
  as with templates.
* Installer now issues a warning if mod_security is present.
* (bug 29455) Add support for a filter callback function in jQuery byteLimit
  plugin.
* Added two new GetLocalURL hooks to better serve extensions working on a
  limited type of titles.
* Added a --no-updates flag to importDump.php that skips updating the links
  tables.
* Most presentational html attributes like valign are now converted to inline
  css style rules. These attributes were removed from html5 and so we clean
  them up when $wgHtml5 is enabled. This can be disabled using
  $wgCleanupPresentationalAttributes.
* Magic words (time and number-formatting ones, plus DIRECTIONMARK, but not
  NAMESPACE) now depend on the page content language instead of the site
  language. In theory this sets the right magic words in system messages,
  although they are not used there.
* (bug 30451) Add page_props to RefreshLinks::deleteLinksFromNonexistent.
* (bug 30450) Clear page_props table on page deletion.
* Hook added to check for exempt from account creation throttle.
* (bug 30344) Add configuration variable for setting custom priorities when
  generating sitemaps.
* (bug 96170) Add array support for space-separated list attributes (like
  'class') in the Html helper class.
* (bug 26470) Add checkered background image on hover on files pages.
* (bug 30774) mediawiki.html: Add support for numbers and booleans in the
  attribute values and element contents.
* Conversion script between Tifinagh and Latin for the Tachelhit language.
* (bug 16755) Add options 'noreplace' and 'noerror' to {{DEFAULTSORT:...}}
  to stop it from replace an already existing default sort, and suppress error.
* (bug 18578) Rewrote revision delete related messages to allow better
  localisation.
* (bug 30364) LanguageConverter now depends on the page content language
  instead of the wiki content language.
* Jump links will now be usable in css-capable browsers instead of only
  in outdated text browsers.
* New common*.css files usable by skins instead of having to copy piles
  of generic styles from MonoBook or Vector's css.
* Some deprecated presentational html attributes will now be automatically
  converted to css.
* (bug 31297) Add support for namespaces in Special:RecentChanges subpage filter
  syntax.
* The default user signature now contains a talk link in addition to the user link.
* (bug 25306) Add link of old page title to MediaWiki:Delete_and_move_reason.
* Added hook BitmapHandlerCheckImageArea.
* (bug 30062) Add $wgDBprefix option to cli installer.
* getUserPermissionsErrors and getUserPermissionsErrorsExpensive hooks are now
  also called when checking for 'read' permission.
* Introduce $wgEnableSearchContributorsByIP which controls whether searching
  for an IP address redirects to the contributions list for that IP.
* (bug 8859) Database::update should take array of tables too.
* (bug 19698) Inverse selection for Special:Contributions.
* (bug 24037) Add byte length of revision to Special:Contributions.
* (bug 1672) Added $wgDisableUploadScriptChecks to allow uploading of files
  containing HTML or JS. DISABLING THESE CHECKS IS VERY DANGEROUS.
* New path mappings can be added using the WebRequestPathInfoRouter hook
  and adding paths to the PathRouter.
* (bug 32666) Special:ActiveUsers now allows a subpage to be used as the
  username (eg. Special:ActiveUsers/Username)
* New JavaScript variable wgPageContentLanguage
* Added new debugging toolbar, enabled with $wgDebugToolbar
* Differences in the history page now uses slightly better colors for people
  perceiving colors differently.
* (bug 32879) Upgrade jQuery to 1.7.1
* jQuery UI upgraded to 1.8.17
* Extensions can use the 'Language::getMessagesFileName' hook to define new
  languages using messages files outside of core.
* (bug 32512) Include 'associated namespace' checkbox on Special:Contributions
* Added $wgSend404Code, true by default, which can be set to false to send a 
  200 status code instead of 404 for nonexistent articles.
* (bug 33447) Link to the broken image tracking category from Special:Wantedfiles.
* (bug 27724) Add timestamp to job queue.
* (bug 30339) Implement SpecialPage for running javascript tests. Disabled by default, due to
  tests potentially being harmful, not to be run on a production wiki.
  Enable by setting $wgEnableJavaScriptTest to true.
* Extensions can use the RequestContextCreateSkin hook to override what skin is
  loaded in some contexts.
* (bug 33456) Show $wgQueryCacheLimit on cached query pages.
* (bug 10574) Add an option to allow all pages to be exported by Special:Export.
* mediawiki.js Message object constructor is now publicly available as mw.Message.
* (bug 29309) Allow CSS class per tooltip (tipsy).
* (bug 33565) Add accesskey/tooltip to submit buttons on Special:EditWatchlist.
* (bug 17959) Inline rendering/thumbnailing for Gimp XCF images.
* (bug 27775) Namespace has it's own XML tag in the XML dump file. 
* (bug 30513) Redirect tag is now resolved in XML dump file.
* sha1 xml tag added to XML dump file. 
* (bug 33646) Badtitle error page now emits a 400 HTTP status.
* Special:MovePage now has a dropdown menu for namespaces.

=== Bug fixes in 1.19 ===
* $wgUploadNavigationUrl should be used for file redlinks if.
  $wgUploadMissingFileUrl is not set. The first was used for this
  until the second was introduced in 1.17.
* (bug 27894) Move 'editondblclick' event listener down from body to
  div#bodyContent.
* (bug 30172) The check for posix_isatty() in maintenance scripts did not detect
  when the function exists but is disabled. Introduced
  Maintenance::posix_isatty().
* (bug 30264) Changed installer-generated LocalSettings.php to use
  require_once() instead require() for included extensions.
* Do not convert text in the user interface language to another script.
* (bug 26283) Previewing user JS/CSS pages didn't load other user JS/CSS pages.
* (bug 11374) Improved diff readability for colorblind people.
* (bug 26486) ResourceLoader modules with paths to nonexistent files cause PHP
  warnings/notices to be thrown.
* (bug 30335) Fix for HTMLForms using GET breaking when non-friendly URLs are
  used.
* (bug 28649) Avoiding half truncated multi-byte unicode characters when
  truncating log comments.
* Show --batch-size option in help of maintenance scripts that support it
* (bug 4381) Magic quotes cleaning was not comprehensive, key strings were not
  unescaped.
* (bug 23057) Importers no longer can 'edit' or 'create' a fully-protected page by
  importing a new revision into it.
* Allow moving the associated talk pages of subpages even if the base page
  has no subpage.
* Per page edit-notices now work in namespaces without subpages enabled.
* (bug 31081) $wgEnotifUseJobQ caused many unnecessary jobs to be queued.
* (bug 30202) File names are now restricted on upload to 240 bytes, because of
  restrictions on some of the database fields.
* Timezones are now recognised in user preferences when offset is different
  due to DST.
* (bug 31692) "summary" parameter now also work when undoing revisions.
* (bug 18823) "move succeeded" text displayed bluelinks even when redirect was
  suppressed.
* (bug 19186) Special:UserLogin's title on Special:SpecialPages now says
  "create account" when the user cannot create an account.
* (bug 31818) 'usercreated' message now supports GENDER.
* (bug 32022) Our phpunit.php script can now be executed from another directory.
* (bug 26020) Setting $wgEmailConfirmToEdit to true no longer removes diffs
  from recent changes feeds.
* (bug 30232) add current time to message wlnote on Special:Watchlist.
* (bug 29110) $wgFeedDiffCutoff did not affect new pages.
* (bug 32168) Add wfRemoveDotSegments for use in wfExpandUrl.
* (bug 32358) Do not display "No higher resolution available" for dimensionless
  files (like audio files).
* (bug 32168) Add wfAssembleUrl for use in wfExpandUrl.
* (bug 32168) fixed - wfExpandUrl expands dot segments now.
* (bug 31535) Upload comments now truncated properly, and don't have brackets.
* (bug 32086) Special:PermanentLink now show an error message when no subpage
  was specified.
* (bug 30368) Special:Newpages now shows the new page name for moved pages.
* (bug 1697) The way to search blocked usernames in block log should be clearer.
* (bug 29747) eAccelerator shared memory caching has been removed since it is
  now disabled by default and is buggy. APC, XCache and WinCache are not affected.
* Installer now refuses to install if php was not compiled with Ctype support.
* (bug 29475) Remove "trackback" feature entirely from core.
* (bug 32665) Special:BlockList prefills the username in the input field if
  using the Special:BlockList/username URL.
* (bug 27721) Make JavaScript variables wgSeparatorTransformTable and
  wgDigitTransformTable depend on page content language so the sort script
  sorts correctly more often.
* (bug 32230) Expose wgRedirectedFrom in JavaScript.
* (bug 31212) History tab not collapsed when the screen is narrow.
* (bug 15521) Use new section summary when the action of adding a new section
  also happens to create the page.
* (bug 32960) Remove EmailAuthenticationTimestamp from database when a
  email address is removed.
* (bug 32414) Empty page get a empty bytes attribute in Export/Dump.
* (bug 33101) Viewing a User or User talk of username resembling IP ending
  with .xxx causes Internal error.
* Warning about undefined index in certain situations when $wgLogRestrictions
  causes the first log type requested to be removed but not the others
* Use separate message ('prefixindex-namespace') for title of
  Special:PrefixIndex rather then re-using Special:AllPages's allinnamespace.
* (bug 33156) Special:Block now allows you to confirm you want to block yourself
  when using non-normalized username.
* (bug 33246) News icon shown for news:// URLs but not for news: URLs
* (bug 33305) Make mw.util.addCSS resistant to IE's @font-face bug by setting
  cssText after DOM insertion.
* (bug 30711) When adding a new section to a page with section=new, the text is
  now always added to the current version of the page.
* (bug 31719) Fix uploads of SVGs exported by Adobe Illustrator by expanding 
  XML entities correctly.
* (bug 30914) Embeddable ResourceLoader modules (user.options, user.tokens)
  should be loaded in <head> for proper dependency resolution.
* (bug 32702) Removed method Skin::makeGlobalVariablesScript() has been readded
  for backward compatibility.
* (bug 31469) Make sure tracking category messages expand variables like
  {{NAMESPACE}} relative to correct title.
* (bug 30485 and bug 33434) Style rules for wikitable are now more specific and
  prevent inheritance to nested tables which caused various issues.
* (bug 33454) ISO-8601 week-based year number (format character 'o') is now
  calculated correctly with respect to timezone.
* (bug 32219) InstantCommons now fetches content from Wikimedia Commons using
  HTTPS when the local wiki is served over HTTPS.
* (bug 33525) clearTagHooks doesn't clear function hooks.
* (bug 33523) Function tag hooks don't appear on Special:Version.
* Files with IPTC blocks we can't read no longer prevent extraction of exif
  or other metadata.
* (bug 33587) Remove action "historysubmit" from history pages.
* (bug 25800) mw.config wgAction should contain the actually performed action instead
  of whatever the query value contains.
* (bug 4438) Add CSS hook for current WikiPage action.
* (bug 33703) Common border-bottom color for <abbr> should inherit default (text) color.
* (bug 33819) Display file sizes in appropriate units.
* (bug 32948) {{REVISIONID}} and related variables are no longer blank after doing
  a null edit.
* (bug 33880) $wgUsersNotifiedOnAllChanges should not send e-mail to user who made
  the edit.
* (bug 33902) Decoding %2B with mw.Uri.decode results in ' ' instead of +
* (bug 33762) QueryPage-based special pages no longer misses *-summary message.
* Other sizes links are no longer generated for wikis without a 404 thumbnail handler.
* (bug 29454) Enforce byteLimit for page title input on Special:MovePage
* (bug 34114) CSSMin::remap() doesn't respect its $embed parameter
* Special:Contributions/newbies now shows the contributions for the user "newbies".
  New user contributions are obtained using the form or using ?contribs=newbie in URL.
* It is now possible to delete images that have no corresponding description pages.
* (bug 33165) GlobalFunctions.php line 1312: Call to a member function
  getText() on a non-object
* (bug 31676) Group dynamically inserted CSS into a single <style> tag, to work
  around a bug where not all styles were applied in Internet Explorer
* (bug 28936, bug 5280) Broken or invalid titles can't be removed from watchlist.
<<<<<<< HEAD
* (Bug 33087) Exchange server rejected mail sent by MediaWiki
=======
>>>>>>> 05e1140c

=== API changes in 1.19 ===
* Made action=edit less likely to return "unknownerror", by returning the actual error
  message (which may have come from a hook call or similar)
* (bug 19838) siprop=interwikimap can now use the interwiki cache.
* (bug 29748) Add API search prefix support.
* (bug 29684) Set forgotten parameter types in ApiQueryIWLinks.
* (bug 29685) do not output NULL parentid with list=deletedrevs&drprop=parentid.
* siprop=interwikimap and siprop=languages can use silanguagecode to have
  a best effort language name translation. Use CLDR extension for best result.
* (bug 30230) action=expandtemplates should not silently override invalid title
  inputs.
* (bug 18634) Create API to fetch MediaWiki's language fallback tree structure.
* (bug 26885) Allow show/hide of account blocks, temporary blocks and single IP
  address blocks for list=blocks.
* (bug 30591) Add support to only return keys in ApiAllMessages.
* The API now respects $wgShowHostnames and won't share the hostname in
  severedby if it's set to false.
* wlexcludeuser parameter added to ApiFeedWatchlist.
* (bug 7304) Links on redirect pages no longer cause the redirect page to show
  up as a redirect to the linked page on Special:Whatlinkshere.
* (bug 32609) API: Move captchaid/captchaword of action=edit from core
  to Captcha extension(s).
* Added 'APIGetDescription' hook.
* (bug 32688) Paraminfo for parameter "generator" of the query module shows too
  many types.
* (bug 32415) Empty page get no size attribute in API output.
* (bug 31759) Undefined property notice in querypages API.
* (bug 32495) API should allow purge by pageids.
* (bug 33147) API examples should explain what they do.
* (bug 33482) Api incorrectly calls ApiBase::parseMultiValue if allowed
  values is given as an array.
* (bug 32948) {{REVISIONID}} and related variables are no longer blank after
  calling action=purge&forcelinkupdate.
* (bug 34377) action=watch now parses messages using the correct title instead
  of "API".

=== Languages updated in 1.19 ===

MediaWiki supports over 350 languages. Many localisations are updated
regularly. Below only new and removed languages are listed, as well as
changes to languages because of Bugzilla reports.

* Canadian English (en-ca) (new).
* Norwegian (bokmål) (nb) (renamed from no).
* Uighur (Latin) (ug-latn) was incorrectly marked as right-to-left language.
* (bug 30217) Make pt-br a fallback of pt.
* (bug 31193) Set fallback language of Assamese from Bengali to English.
* Update date format for dsb and hsb: month names need the genitive.
* (bug 28643) Serbian variant conversion improvements (Nikola Smolenski).
* (bug 29405, bug 30809) Lower diacritics are invisible in titles in Indic
  languages Assamese, Bengali, Hindi, Malyalam and Odiya.
* (bug 32826) Titles in indic languages are partially cut.
* (bug 33367) Gendered namespaces for Czech.
* (bug 33014) Language::formatSize()/formatBitrate() should be able to deal
  with larger numbers (tera-yotta).

=== Other changes in 1.19 ===
* BREAKING CHANGE: Legacy global array 'ta' and global function 'akeytt' have
  been removed from wikibits.js
* jquery.mwPrototypes module was renamed to jquery.mwExtension.
* The maintenance script populateSha1.php was renamed to the more concise
  populateImageSha1.php.
* The Client-IP header is no longer checked for when trying to resolve a client's
  real IP address.
* (bug 22096) Although IE5.x and below was already unsupported officially, stylesheets
  existing exclusively for IE5.0 and IE5.5 have now been removed (which were in skins
  'chick' and 'monobook').
* The constructor for CategoryView has changed, the second parameter is now a
  Context source and is required.
* The Title::escape{Local,Full,Canonical}URL methods are deprecated, please use
  proper html building methods to escape the normal get{...}URL methods instead.
* The $variant arguments in the Title::get{Local,Full,Link,Canonical}URL methods
  have been replaced with a secondary query argument.
* The $variant argument in the hooks for the Title::get{Local,Full,Link,Canonical}URL
  methods have been removed, the variant is now part of the $query argument.
* Removed Title::isValidCssJsSubpage(), deprecated since 1.17 in favor of
  using Title::isCssJsSubpage() or checking Title::isWrongCaseCssJsPage().
* Support for the deprecated hook MagicWordMagicWords was removed.
* The Xml::namespaceSelector method has been deprecated, please use
  Html::namespaceSelector instead (note that the parameters have changed also).
* (bug 33746) Preload popular ResourceLoader modules (mediawiki.util) as stop-gap
  for scripts missing dependencies.
  New configuration variable $wgPreloadJavaScriptMwUtil has been introduced for this
  (set to false by default for new installations). Set to true if your wiki has a large
  amount of user/site scripts that are lacking dependency information. In the short to
  medium term these user/site scripts should be fixed by adding the used modules to the
  dependencies in the module registry and/or wrapping them in a callback to mw.loader.using.

== Compatibility ==

MediaWiki 1.19 requires PHP 5.2.3. PHP 4 is no longer supported.

MySQL is the recommended DBMS. PostgreSQL or SQLite can also be used, but
support for them is somewhat less mature. There is experimental support for IBM
DB2 and Oracle.

The supported versions are:

* MySQL 5.0.2 or later
* PostgreSQL 8.3 or later
* SQLite 3.3.7 or later
* Oracle 9.0.1 or later

== Upgrading ==

1.19 has several database changes since 1.18, and will not work without schema
updates.

As of 1.19 several JavaScript interfaces that were deprecated or superseeded in
MediaWiki 1.17, MediaWiki 1.16 or even earlier have been removed. They are
listed at the top of the "Other changes" list as a "BREAKING CHANGE".

If upgrading from before 1.11, and you are using a wiki as a commons
repository, make sure that it is updated as well. Otherwise, errors may arise
due to database schema changes.

If upgrading from before 1.7, you may want to run refreshLinks.php to ensure
new database fields are filled with data.

If you are upgrading from MediaWiki 1.4.x or earlier, some major database
changes are made, and there is a slightly higher chance that things could
break. Don't forget to always back up your database before upgrading!

See the file UPGRADE for more detailed upgrade instructions.

For notes on 1.18.x and older releases, see HISTORY.

== Online documentation ==

Documentation for both end-users and site administrators is available on
MediaWiki.org, and is covered under the GNU Free Documentation License (except
for pages that explicitly state that their contents are in the public domain):

	https://www.mediawiki.org/wiki/Documentation

== Mailing list ==

A mailing list is available for MediaWiki user support and discussion:

	https://lists.wikimedia.org/mailman/listinfo/mediawiki-l

A low-traffic announcements-only list is also available:

	https://lists.wikimedia.org/mailman/listinfo/mediawiki-announce

It's highly recommended that you sign up for one of these lists if you're
going to run a public MediaWiki, so you can be notified of security fixes.

== IRC help ==

There's usually someone online in #mediawiki on irc.freenode.net.<|MERGE_RESOLUTION|>--- conflicted
+++ resolved
@@ -246,11 +246,8 @@
   getText() on a non-object
 * (bug 31676) Group dynamically inserted CSS into a single <style> tag, to work
   around a bug where not all styles were applied in Internet Explorer
-* (bug 28936, bug 5280) Broken or invalid titles can't be removed from watchlist.
-<<<<<<< HEAD
-* (Bug 33087) Exchange server rejected mail sent by MediaWiki
-=======
->>>>>>> 05e1140c
+* (bug 28936, bug 5280) Broken or invalid titles can't be removed from watchlist.* (Bug 33087) Exchange server rejected mail sent by MediaWiki
+* (bug 34600) Older skins using useHeadElement=false were broken in 1.18
 
 === API changes in 1.19 ===
 * Made action=edit less likely to return "unknownerror", by returning the actual error
