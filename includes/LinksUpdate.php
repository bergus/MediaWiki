--- conflicted
+++ resolved
@@ -296,38 +296,27 @@
 		);
 	}
 
-	/**
-	 * @param $cats
-	 */
 	function invalidateCategories( $cats ) {
 		$this->invalidatePages( NS_CATEGORY, array_keys( $cats ) );
 	}
 
 	/**
 	 * Update all the appropriate counts in the category table.
-	 * @param $added array associative array of category name => sort key
-	 * @param $deleted array associative array of category name => sort key
+	 * @param $added associative array of category name => sort key
+	 * @param $deleted associative array of category name => sort key
 	 */
 	function updateCategoryCounts( $added, $deleted ) {
-		$a = WikiPage::factory( $this->mTitle );
+		$a = new Article($this->mTitle);
 		$a->updateCategoryCounts(
 			array_keys( $added ), array_keys( $deleted )
 		);
 	}
 
-	/**
-	 * @param $images
-	 */
 	function invalidateImageDescriptions( $images ) {
 		$this->invalidatePages( NS_FILE, array_keys( $images ) );
 	}
 
-	/**
-	 * @param $table
-	 * @param $insertions
-	 * @param $fromField
-	 */
-	private function dumbTableUpdate( $table, $insertions, $fromField ) {
+	function dumbTableUpdate( $table, $insertions, $fromField ) {
 		$this->mDb->delete( $table, array( $fromField => $this->mId ), __METHOD__ );
 		if ( count( $insertions ) ) {
 			# The link array was constructed without FOR UPDATE, so there may
@@ -339,10 +328,7 @@
 
 	/**
 	 * Update a table by doing a delete query then an insert query
-	 * @param $table
-	 * @param $prefix
-	 * @param $deletions
-	 * @param $insertions
+	 * @private
 	 */
 	function incrTableUpdate( $table, $prefix, $deletions, $insertions ) {
 		if ( $table == 'page_props' ) {
@@ -385,13 +371,13 @@
 		}
 	}
 
+
 	/**
 	 * Get an array of pagelinks insertions for passing to the DB
 	 * Skips the titles specified by the 2-D array $existing
-	 * @param $existing array
-	 * @return array
-	 */
-	private function getLinkInsertions( $existing = array() ) {
+	 * @private
+	 */
+	function getLinkInsertions( $existing = array() ) {
 		$arr = array();
 		foreach( $this->mLinks as $ns => $dbkeys ) {
 			$diffs = isset( $existing[$ns] )
@@ -410,10 +396,9 @@
 
 	/**
 	 * Get an array of template insertions. Like getLinkInsertions()
-	 * @param $existing array
-	 * @return array
-	 */
-	private function getTemplateInsertions( $existing = array() ) {
+	 * @private
+	 */
+	function getTemplateInsertions( $existing = array() ) {
 		$arr = array();
 		foreach( $this->mTemplates as $ns => $dbkeys ) {
 			$diffs = isset( $existing[$ns] ) ? array_diff_key( $dbkeys, $existing[$ns] ) : $dbkeys;
@@ -431,10 +416,9 @@
 	/**
 	 * Get an array of image insertions
 	 * Skips the names specified in $existing
-	 * @param $existing array
-	 * @return array
-	 */
-	private function getImageInsertions( $existing = array() ) {
+	 * @private
+	 */
+	function getImageInsertions( $existing = array() ) {
 		$arr = array();
 		$diffs = array_diff_key( $this->mImages, $existing );
 		foreach( $diffs as $iname => $dummy ) {
@@ -448,10 +432,9 @@
 
 	/**
 	 * Get an array of externallinks insertions. Skips the names specified in $existing
-	 * @param $existing array
-	 * @return array
-	 */
-	private function getExternalInsertions( $existing = array() ) {
+	 * @private
+	 */
+	function getExternalInsertions( $existing = array() ) {
 		$arr = array();
 		$diffs = array_diff_key( $this->mExternals, $existing );
 		foreach( $diffs as $url => $dummy ) {
@@ -469,12 +452,11 @@
 	/**
 	 * Get an array of category insertions
 	 *
-	 * @param $existing array mapping existing category names to sort keys. If both
+	 * @param $existing Array mapping existing category names to sort keys. If both
 	 * match a link in $this, the link will be omitted from the output
-	 *
-	 * @return array
-	 */
-	private function getCategoryInsertions( $existing = array() ) {
+	 * @private
+	 */
+	function getCategoryInsertions( $existing = array() ) {
 		global $wgContLang, $wgCategoryCollation;
 		$diffs = array_diff_assoc( $this->mCategories, $existing );
 		$arr = array();
@@ -514,10 +496,8 @@
 	 * Get an array of interlanguage link insertions
 	 *
 	 * @param $existing Array mapping existing language codes to titles
-	 *
-	 * @return array
-	 */
-<<<<<<< HEAD
+	 * @private
+	 */
 	function getInterlangInsertions( $existing = array() ) {
 	    $diffs = array_diff_assoc( $this->mInterlangs, $existing );
 	    $arr = array();
@@ -529,25 +509,10 @@
 	        );
 	    }
 	    return $arr;
-=======
-	private function getInterlangInsertions( $existing = array() ) {
-		$diffs = array_diff_assoc( $this->mInterlangs, $existing );
-		$arr = array();
-		foreach( $diffs as $lang => $title ) {
-			$arr[] = array(
-				'll_from'  => $this->mId,
-				'll_lang'  => $lang,
-				'll_title' => $title
-			);
-		}
-		return $arr;
->>>>>>> d045b999
 	}
 
 	/**
 	 * Get an array of page property insertions
-	 * @param $existing array
-	 * @return array
 	 */
 	function getPropertyInsertions( $existing = array() ) {
 		$diffs = array_diff_assoc( $this->mProperties, $existing );
@@ -565,10 +530,9 @@
 	/**
 	 * Get an array of interwiki insertions for passing to the DB
 	 * Skips the titles specified by the 2-D array $existing
-	 * @param $existing array
-	 * @return array
-	 */
-	private function getInterwikiInsertions( $existing = array() ) {
+	 * @private
+	 */
+	function getInterwikiInsertions( $existing = array() ) {
 		$arr = array();
 		foreach( $this->mInterwikis as $prefix => $dbkeys ) {
 			$diffs = isset( $existing[$prefix] ) ? array_diff_key( $dbkeys, $existing[$prefix] ) : $dbkeys;
@@ -586,10 +550,9 @@
 	/**
 	 * Given an array of existing links, returns those links which are not in $this
 	 * and thus should be deleted.
-	 * @param $existing array
-	 * @return array
-	 */
-	private function getLinkDeletions( $existing ) {
+	 * @private
+	 */
+	function getLinkDeletions( $existing ) {
 		$del = array();
 		foreach ( $existing as $ns => $dbkeys ) {
 			if ( isset( $this->mLinks[$ns] ) ) {
@@ -604,10 +567,9 @@
 	/**
 	 * Given an array of existing templates, returns those templates which are not in $this
 	 * and thus should be deleted.
-	 * @param $existing array
-	 * @return array
-	 */
-	private function getTemplateDeletions( $existing ) {
+	 * @private
+	 */
+	function getTemplateDeletions( $existing ) {
 		$del = array();
 		foreach ( $existing as $ns => $dbkeys ) {
 			if ( isset( $this->mTemplates[$ns] ) ) {
@@ -622,52 +584,42 @@
 	/**
 	 * Given an array of existing images, returns those images which are not in $this
 	 * and thus should be deleted.
-	 * @param $existing array
-	 * @return array
-	 */
-	private function getImageDeletions( $existing ) {
+	 * @private
+	 */
+	function getImageDeletions( $existing ) {
 		return array_diff_key( $existing, $this->mImages );
 	}
 
 	/**
 	 * Given an array of existing external links, returns those links which are not
 	 * in $this and thus should be deleted.
-	 * @param $existing array
-	 * @return array
-	 */
-	private function getExternalDeletions( $existing ) {
+	 * @private
+	 */
+	function getExternalDeletions( $existing ) {
 		return array_diff_key( $existing, $this->mExternals );
 	}
 
 	/**
 	 * Given an array of existing categories, returns those categories which are not in $this
 	 * and thus should be deleted.
-	 * @param $existing array
-	 * @return array
-	 */
-	private function getCategoryDeletions( $existing ) {
+	 * @private
+	 */
+	function getCategoryDeletions( $existing ) {
 		return array_diff_assoc( $existing, $this->mCategories );
 	}
 
 	/**
 	 * Given an array of existing interlanguage links, returns those links which are not
 	 * in $this and thus should be deleted.
-	 * @param $existing array
-	 * @return array
-	 */
-<<<<<<< HEAD
+	 * @private
+	 */
 	function getInterlangDeletions( $existing ) {
 	    return array_diff_assoc( $existing, $this->mInterlangs );
-=======
-	private function getInterlangDeletions( $existing ) {
-		return array_diff_assoc( $existing, $this->mInterlangs );
->>>>>>> d045b999
 	}
 
 	/**
 	 * Get array of properties which should be deleted.
-	 * @param $existing array
-	 * @return array
+	 * @private
 	 */
 	function getPropertyDeletions( $existing ) {
 		return array_diff_assoc( $existing, $this->mProperties );
@@ -676,10 +628,9 @@
 	/**
 	 * Given an array of existing interwiki links, returns those links which are not in $this
 	 * and thus should be deleted.
-	 * @param $existing array
-	 * @return array
-	 */
-	private function getInterwikiDeletions( $existing ) {
+	 * @private
+	 */
+	function getInterwikiDeletions( $existing ) {
 		$del = array();
 		foreach ( $existing as $prefix => $dbkeys ) {
 			if ( isset( $this->mInterwikis[$prefix] ) ) {
@@ -693,10 +644,9 @@
 
 	/**
 	 * Get an array of existing links, as a 2-D array
-	 *
-	 * @return array
-	 */
-	private function getExistingLinks() {
+	 * @private
+	 */
+	function getExistingLinks() {
 		$res = $this->mDb->select( 'pagelinks', array( 'pl_namespace', 'pl_title' ),
 			array( 'pl_from' => $this->mId ), __METHOD__, $this->mOptions );
 		$arr = array();
@@ -711,10 +661,9 @@
 
 	/**
 	 * Get an array of existing templates, as a 2-D array
-	 *
-	 * @return array
-	 */
-	private function getExistingTemplates() {
+	 * @private
+	 */
+	function getExistingTemplates() {
 		$res = $this->mDb->select( 'templatelinks', array( 'tl_namespace', 'tl_title' ),
 			array( 'tl_from' => $this->mId ), __METHOD__, $this->mOptions );
 		$arr = array();
@@ -729,10 +678,9 @@
 
 	/**
 	 * Get an array of existing images, image names in the keys
-	 *
-	 * @return array
-	 */
-	private function getExistingImages() {
+	 * @private
+	 */
+	function getExistingImages() {
 		$res = $this->mDb->select( 'imagelinks', array( 'il_to' ),
 			array( 'il_from' => $this->mId ), __METHOD__, $this->mOptions );
 		$arr = array();
@@ -744,10 +692,9 @@
 
 	/**
 	 * Get an array of existing external links, URLs in the keys
-	 *
-	 * @return array
-	 */
-	private function getExistingExternals() {
+	 * @private
+	 */
+	function getExistingExternals() {
 		$res = $this->mDb->select( 'externallinks', array( 'el_to' ),
 			array( 'el_from' => $this->mId ), __METHOD__, $this->mOptions );
 		$arr = array();
@@ -759,10 +706,9 @@
 
 	/**
 	 * Get an array of existing categories, with the name in the key and sort key in the value.
-	 *
-	 * @return array
-	 */
-	private function getExistingCategories() {
+	 * @private
+	 */
+	function getExistingCategories() {
 		$res = $this->mDb->select( 'categorylinks', array( 'cl_to', 'cl_sortkey_prefix' ),
 			array( 'cl_from' => $this->mId ), __METHOD__, $this->mOptions );
 		$arr = array();
@@ -775,10 +721,9 @@
 	/**
 	 * Get an array of existing interlanguage links, with the language code in the key and the
 	 * title in the value.
-	 *
-	 * @return array
-	 */
-	private function getExistingInterlangs() {
+	 * @private
+	 */
+	function getExistingInterlangs() {
 		$res = $this->mDb->select( 'langlinks', array( 'll_lang', 'll_title' ),
 			array( 'll_from' => $this->mId ), __METHOD__, $this->mOptions );
 		$arr = array();
@@ -807,10 +752,9 @@
 
 	/**
 	 * Get an array of existing categories, with the name in the key and sort key in the value.
-	 *
-	 * @return array
-	 */
-	private function getExistingProperties() {
+	 * @private
+	 */
+	function getExistingProperties() {
 		$res = $this->mDb->select( 'page_props', array( 'pp_propname', 'pp_value' ),
 			array( 'pp_page' => $this->mId ), __METHOD__, $this->mOptions );
 		$arr = array();
@@ -820,17 +764,16 @@
 		return $arr;
 	}
 
+
 	/**
 	 * Return the title object of the page being updated
-	 * @return Title
-	 */
-	public function getTitle() {
+	 */
+	function getTitle() {
 		return $this->mTitle;
 	}
 
 	/**
 	 * Return the list of images used as generated by the parser
-	 * @return array
 	 */
 	public function getImages() {
 		return $this->mImages;
@@ -838,9 +781,8 @@
 
 	/**
 	 * Invalidate any necessary link lists related to page property changes
-	 * @param $changed
-	 */
-	private function invalidateProperties( $changed ) {
+	 */
+	function invalidateProperties( $changed ) {
 		global $wgPagePropLinkInvalidations;
 
 		foreach ( $changed as $name => $value ) {
