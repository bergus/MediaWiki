<?php
/**
 * Contains the EditPage class
 * @file
 */

/**
 * The edit page/HTML interface (split from Article)
 * The actual database and text munging is still in Article,
 * but it should get easier to call those from alternate
 * interfaces.
 *
 * EditPage cares about two distinct titles:
 * $this->mContextTitle is the page that forms submit to, links point to,
 * redirects go to, etc. $this->mTitle (as well as $mArticle) is the
 * page in the database that is actually being edited. These are
 * usually the same, but they are now allowed to be different.
 *
 * Surgeon General's Warning: prolonged exposure to this class is known to cause
 * headaches, which may be fatal.
 */
class EditPage {

	/**
	 * Status: Article successfully updated
	 */
	const AS_SUCCESS_UPDATE            = 200;

	/**
	 * Status: Article successfully created
	 */
	const AS_SUCCESS_NEW_ARTICLE       = 201;

	/**
	 * Status: Article update aborted by a hook function
	 */
	const AS_HOOK_ERROR                = 210;

	/**
	 * Status: A hook function returned an error
	 */
	const AS_HOOK_ERROR_EXPECTED       = 212;

	/**
	 * Status: User is blocked from editting this page
	 */
	const AS_BLOCKED_PAGE_FOR_USER     = 215;

	/**
	 * Status: Content too big (> $wgMaxArticleSize)
	 */
	const AS_CONTENT_TOO_BIG           = 216;

	/**
	 * Status: User cannot edit? (not used)
	 */
	const AS_USER_CANNOT_EDIT          = 217;

	/**
	 * Status: this anonymous user is not allowed to edit this page
	 */
	const AS_READ_ONLY_PAGE_ANON       = 218;

	/**
	 * Status: this logged in user is not allowed to edit this page
	 */
	const AS_READ_ONLY_PAGE_LOGGED     = 219;

	/**
	 * Status: wiki is in readonly mode (wfReadOnly() == true)
	 */
	const AS_READ_ONLY_PAGE            = 220;

	/**
	 * Status: rate limiter for action 'edit' was tripped
	 */
	const AS_RATE_LIMITED              = 221;

	/**
	 * Status: article was deleted while editting and param wpRecreate == false or form
	 * was not posted
	 */
	const AS_ARTICLE_WAS_DELETED       = 222;

	/**
	 * Status: user tried to create this page, but is not allowed to do that
	 * ( Title->usercan('create') == false )
	 */
	const AS_NO_CREATE_PERMISSION      = 223;

	/**
	 * Status: user tried to create a blank page
	 */
	const AS_BLANK_ARTICLE             = 224;

	/**
	 * Status: (non-resolvable) edit conflict
	 */
	const AS_CONFLICT_DETECTED         = 225;

	/**
	 * Status: no edit summary given and the user has forceeditsummary set and the user is not
	 * editting in his own userspace or talkspace and wpIgnoreBlankSummary == false
	 */
	const AS_SUMMARY_NEEDED            = 226;

	/**
	 * Status: user tried to create a new section without content
	 */
	const AS_TEXTBOX_EMPTY             = 228;

	/**
	 * Status: article is too big (> $wgMaxArticleSize), after merging in the new section
	 */
	const AS_MAX_ARTICLE_SIZE_EXCEEDED = 229;

	/**
	 * not used
	 */
	const AS_OK                        = 230;

	/**
	 * Status: WikiPage::doEdit() was unsuccessfull
	 */
	const AS_END                       = 231;

	/**
	 * Status: summary contained spam according to one of the regexes in $wgSummarySpamRegex
	 */
	const AS_SPAM_ERROR                = 232;

	/**
	 * Status: anonymous user is not allowed to upload (User::isAllowed('upload') == false)
	 */
	const AS_IMAGE_REDIRECT_ANON       = 233;

	/**
	 * Status: logged in user is not allowed to upload (User::isAllowed('upload') == false)
	 */
	const AS_IMAGE_REDIRECT_LOGGED     = 234;

	/**
	 * Status: can't parse content
	 */
	const AS_PARSE_ERROR                = 240;

	/**
	 * HTML id and name for the beginning of the edit form.
	 */
	const EDITFORM_ID                  = 'editform';

	/**
	 * @var Article
	 */
	var $mArticle;

	/**
	 * @var Title
	 */
	var $mTitle;
	private $mContextTitle = null;
	var $action = 'submit';
	var $isConflict = false;
	var $isCssJsSubpage = false;
	var $isCssSubpage = false;
	var $isJsSubpage = false;
	var $isWrongCaseCssJsPage = false;
	var $isNew = false; // new page or new section
	var $deletedSinceEdit;
	var $formtype;
	var $firsttime;
	var $lastDelete;
	var $mTokenOk = false;
	var $mTokenOkExceptSuffix = false;
	var $mTriedSave = false;
	var $incompleteForm = false;
	var $tooBig = false;
	var $kblength = false;
	var $missingComment = false;
	var $missingSummary = false;
	var $allowBlankSummary = false;
	var $autoSumm = '';
	var $hookError = '';
	#var $mPreviewTemplates;

	/**
	 * @var ParserOutput
	 */
	var $mParserOutput;

	/**
	 * Has a summary been preset using GET parameter &summary= ?
	 * @var Bool
	 */
	var $hasPresetSummary = false;

	var $mBaseRevision = false;
	var $mShowSummaryField = true;

	# Form values
	var $save = false, $preview = false, $diff = false;
	var $minoredit = false, $watchthis = false, $recreate = false;
	var $textbox1 = '', $textbox2 = '', $summary = '', $nosummary = false;
	var $edittime = '', $section = '', $sectiontitle = '', $starttime = '';
	var $oldid = 0, $editintro = '', $scrolltop = null, $bot = true;
	var $content_model = null, $content_format = null;

	# Placeholders for text injection by hooks (must be HTML)
	# extensions should take care to _append_ to the present value
	public $editFormPageTop = ''; // Before even the preview
	public $editFormTextTop = '';
	public $editFormTextBeforeContent = '';
	public $editFormTextAfterWarn = '';
	public $editFormTextAfterTools = '';
	public $editFormTextBottom = '';
	public $editFormTextAfterContent = '';
	public $previewTextAfterContent = '';
	public $mPreloadContent = null;

	/* $didSave should be set to true whenever an article was succesfully altered. */
	public $didSave = false;
	public $undidRev = 0;

	public $suppressIntro = false;

	/**
	 * @param $article Article
	 */
	public function __construct( Article $article ) {
		$this->mArticle = $article;
		$this->mTitle = $article->getTitle();

		$this->content_model = $this->mTitle->getContentModel();

		$handler = ContentHandler::getForModelID( $this->content_model );
		$this->content_format = $handler->getDefaultFormat(); #NOTE: should be overridden by format of actual revision
	}

	/**
	 * @return Article
	 */
	public function getArticle() {
		return $this->mArticle;
	}

	/**
	 * @since 1.19
	 * @return Title
	 */
	public function getTitle() {
		return $this->mTitle;
	}

	/**
	 * Set the context Title object
	 *
	 * @param $title Title object or null
	 */
	public function setContextTitle( $title ) {
		$this->mContextTitle = $title;
	}

	/**
	 * Get the context title object.
	 * If not set, $wgTitle will be returned. This behavior might changed in
	 * the future to return $this->mTitle instead.
	 *
	 * @return Title object
	 */
	public function getContextTitle() {
		if ( is_null( $this->mContextTitle ) ) {
			global $wgTitle;
			return $wgTitle;
		} else {
			return $this->mContextTitle;
		}
	}

	function submit() {
		$this->edit();
	}

	/**
	 * This is the function that gets called for "action=edit". It
	 * sets up various member variables, then passes execution to
	 * another function, usually showEditForm()
	 *
	 * The edit form is self-submitting, so that when things like
	 * preview and edit conflicts occur, we get the same form back
	 * with the extra stuff added.  Only when the final submission
	 * is made and all is well do we actually save and redirect to
	 * the newly-edited page.
	 */
	function edit() {
		global $wgOut, $wgRequest, $wgUser;
		// Allow extensions to modify/prevent this form or submission
		if ( !wfRunHooks( 'AlternateEdit', array( $this ) ) ) {
			return;
		}

		wfProfileIn( __METHOD__ );
		wfDebug( __METHOD__ . ": enter\n" );

		// If they used redlink=1 and the page exists, redirect to the main article
		if ( $wgRequest->getBool( 'redlink' ) && $this->mTitle->exists() ) {
			$wgOut->redirect( $this->mTitle->getFullURL() );
			wfProfileOut( __METHOD__ );
			return;
		}

		$this->importFormData( $wgRequest );
		$this->firsttime = false;

		if ( $this->live ) {
			$this->livePreview();
			wfProfileOut( __METHOD__ );
			return;
		}

		if ( wfReadOnly() && $this->save ) {
			// Force preview
			$this->save = false;
			$this->preview = true;
		}

		if ( $this->save ) {
			$this->formtype = 'save';
		} elseif ( $this->preview ) {
			$this->formtype = 'preview';
		} elseif ( $this->diff ) {
			$this->formtype = 'diff';
		} else { # First time through
			$this->firsttime = true;
			if ( $this->previewOnOpen() ) {
				$this->formtype = 'preview';
			} else {
				$this->formtype = 'initial';
			}
		}

		$permErrors = $this->getEditPermissionErrors();
		if ( $permErrors ) {
			wfDebug( __METHOD__ . ": User can't edit\n" );
			// Auto-block user's IP if the account was "hard" blocked
			$wgUser->spreadAnyEditBlock();

			$this->displayPermissionsError( $permErrors );

			wfProfileOut( __METHOD__ );
			return;
		}

		wfProfileIn( __METHOD__ . "-business-end" );

		$this->isConflict = false;
		// css / js subpages of user pages get a special treatment
		$this->isCssJsSubpage       = $this->mTitle->isCssJsSubpage();
		$this->isCssSubpage         = $this->mTitle->isCssSubpage();
		$this->isJsSubpage          = $this->mTitle->isJsSubpage();
		$this->isWrongCaseCssJsPage = $this->isWrongCaseCssJsPage();
		$this->isNew                = !$this->mTitle->exists() || $this->section == 'new';

		# Show applicable editing introductions
		if ( $this->formtype == 'initial' || $this->firsttime ) {
			$this->showIntro();
		}

		# Attempt submission here.  This will check for edit conflicts,
		# and redundantly check for locked database, blocked IPs, etc.
		# that edit() already checked just in case someone tries to sneak
		# in the back door with a hand-edited submission URL.

		if ( 'save' == $this->formtype ) {
			if ( !$this->attemptSave() ) {
				wfProfileOut( __METHOD__ . "-business-end" );
				wfProfileOut( __METHOD__ );
				return;
			}
		}

		# First time through: get contents, set time for conflict
		# checking, etc.
		if ( 'initial' == $this->formtype || $this->firsttime ) {
			if ( $this->initialiseForm() === false ) {
				$this->noSuchSectionPage();
				wfProfileOut( __METHOD__ . "-business-end" );
				wfProfileOut( __METHOD__ );
				return;
			}
			if ( !$this->mTitle->getArticleID() )
				wfRunHooks( 'EditFormPreloadText', array( &$this->textbox1, &$this->mTitle ) );
			else
				wfRunHooks( 'EditFormInitialText', array( $this ) );
		}

		$this->showEditForm();
		wfProfileOut( __METHOD__ . "-business-end" );
		wfProfileOut( __METHOD__ );
	}

	/**
	 * @return array
	 */
	protected function getEditPermissionErrors() {
		global $wgUser;
		$permErrors = $this->mTitle->getUserPermissionsErrors( 'edit', $wgUser );
		# Can this title be created?
		if ( !$this->mTitle->exists() ) {
			$permErrors = array_merge( $permErrors,
				wfArrayDiff2( $this->mTitle->getUserPermissionsErrors( 'create', $wgUser ), $permErrors ) );
		}
		# Ignore some permissions errors when a user is just previewing/viewing diffs
		$remove = array();
		foreach ( $permErrors as $error ) {
			if ( ( $this->preview || $this->diff ) &&
				( $error[0] == 'blockedtext' || $error[0] == 'autoblockedtext' ) )
			{
				$remove[] = $error;
			}
		}
		$permErrors = wfArrayDiff2( $permErrors, $remove );
		return $permErrors;
	}

	/**
	 * Display a permissions error page, like OutputPage::showPermissionsErrorPage(),
	 * but with the following differences:
	 * - If redlink=1, the user will be redirected to the page
	 * - If there is content to display or the error occurs while either saving,
	 *   previewing or showing the difference, it will be a
	 *   "View source for ..." page displaying the source code after the error message.
	 *
	 * @since 1.19
	 * @param $permErrors Array of permissions errors, as returned by
	 *                    Title::getUserPermissionsErrors().
	 */
	protected function displayPermissionsError( array $permErrors ) {
		global $wgRequest, $wgOut;

		if ( $wgRequest->getBool( 'redlink' ) ) {
			// The edit page was reached via a red link.
			// Redirect to the article page and let them click the edit tab if
			// they really want a permission error.
			$wgOut->redirect( $this->mTitle->getFullUrl() );
			return;
		}

		$content = $this->getContentObject();

		# Use the normal message if there's nothing to display
		if ( $this->firsttime && $content->isEmpty() ) {
			$action = $this->mTitle->exists() ? 'edit' :
				( $this->mTitle->isTalkPage() ? 'createtalk' : 'createpage' );
			throw new PermissionsError( $action, $permErrors );
		}

		$wgOut->setPageTitle( wfMessage( 'viewsource-title', $this->getContextTitle()->getPrefixedText() ) );
		$wgOut->addBacklinkSubtitle( $this->getContextTitle() );
		$wgOut->addWikiText( $wgOut->formatPermissionsErrorMessage( $permErrors, 'edit' ) );
		$wgOut->addHTML( "<hr />\n" );

		# If the user made changes, preserve them when showing the markup
		# (This happens when a user is blocked during edit, for instance)
		if ( !$this->firsttime ) {
			$text = $this->textbox1;
			$wgOut->addWikiMsg( 'viewyourtext' );
		} else {
			$text = $content->serialize( $this->content_format );
			$wgOut->addWikiMsg( 'viewsourcetext' );
		}

		$this->showTextbox( $text, 'wpTextbox1', array( 'readonly' ) );

		$wgOut->addHTML( Html::rawElement( 'div', array( 'class' => 'templatesUsed' ),
			Linker::formatTemplates( $this->getTemplates() ) ) );

		if ( $this->mTitle->exists() ) {
			$wgOut->returnToMain( null, $this->mTitle );
		}
	}

	/**
	 * Show a read-only error
	 * Parameters are the same as OutputPage:readOnlyPage()
	 * Redirect to the article page if redlink=1
	 * @deprecated in 1.19; use displayPermissionsError() instead
	 */
	function readOnlyPage( $source = null, $protected = false, $reasons = array(), $action = null ) {
		wfDeprecated( __METHOD__, '1.19' );

		global $wgRequest, $wgOut;
		if ( $wgRequest->getBool( 'redlink' ) ) {
			// The edit page was reached via a red link.
			// Redirect to the article page and let them click the edit tab if
			// they really want a permission error.
			$wgOut->redirect( $this->mTitle->getFullUrl() );
		} else {
			$wgOut->readOnlyPage( $source, $protected, $reasons, $action );
		}
	}

	/**
	 * Should we show a preview when the edit form is first shown?
	 *
	 * @return bool
	 */
	protected function previewOnOpen() {
		global $wgRequest, $wgUser, $wgPreviewOnOpenNamespaces;
		if ( $wgRequest->getVal( 'preview' ) == 'yes' ) {
			// Explicit override from request
			return true;
		} elseif ( $wgRequest->getVal( 'preview' ) == 'no' ) {
			// Explicit override from request
			return false;
		} elseif ( $this->section == 'new' ) {
			// Nothing *to* preview for new sections
			return false;
		} elseif ( ( $wgRequest->getVal( 'preload' ) !== null || $this->mTitle->exists() ) && $wgUser->getOption( 'previewonfirst' ) ) {
			// Standard preference behaviour
			return true;
		} elseif ( !$this->mTitle->exists() &&
		  isset( $wgPreviewOnOpenNamespaces[$this->mTitle->getNamespace()] ) &&
		  $wgPreviewOnOpenNamespaces[$this->mTitle->getNamespace()] )
		{
			// Categories are special
			return true;
		} else {
			return false;
		}
	}

	/**
	 * Checks whether the user entered a skin name in uppercase,
	 * e.g. "User:Example/Monobook.css" instead of "monobook.css"
	 *
	 * @return bool
	 */
	protected function isWrongCaseCssJsPage() {
		if ( $this->mTitle->isCssJsSubpage() ) {
			$name = $this->mTitle->getSkinFromCssJsSubpage();
			$skins = array_merge(
				array_keys( Skin::getSkinNames() ),
				array( 'common' )
			);
			return !in_array( $name, $skins )
				&& in_array( strtolower( $name ), $skins );
		} else {
			return false;
		}
	}

	/**
	 * Does this EditPage class support section editing?
	 * This is used by EditPage subclasses to indicate their ui cannot handle section edits
	 *
	 * @return bool
	 */
	protected function isSectionEditSupported() {
		return true;
	}

	/**
	 * This function collects the form data and uses it to populate various member variables.
	 * @param $request WebRequest
	 */
	function importFormData( &$request ) {
		global $wgLang, $wgUser;

		wfProfileIn( __METHOD__ );

		# Section edit can come from either the form or a link
		$this->section = $request->getVal( 'wpSection', $request->getVal( 'section' ) );

		if ( $request->wasPosted() ) {
			# These fields need to be checked for encoding.
			# Also remove trailing whitespace, but don't remove _initial_
			# whitespace from the text boxes. This may be significant formatting.
			$this->textbox1 = $this->safeUnicodeInput( $request, 'wpTextbox1' );
			if ( !$request->getCheck( 'wpTextbox2' ) ) {
				// Skip this if wpTextbox2 has input, it indicates that we came
				// from a conflict page with raw page text, not a custom form
				// modified by subclasses
				wfProfileIn( get_class( $this ) . "::importContentFormData" );
				$textbox1 = $this->importContentFormData( $request );
				if ( isset( $textbox1 ) )
					$this->textbox1 = $textbox1;
				wfProfileOut( get_class( $this ) . "::importContentFormData" );
			}

			# Truncate for whole multibyte characters. +5 bytes for ellipsis
			$this->summary = $wgLang->truncate( $request->getText( 'wpSummary' ), 250 );

			# If the summary consists of a heading, e.g. '==Foobar==', extract the title from the
			# header syntax, e.g. 'Foobar'. This is mainly an issue when we are using wpSummary for
			# section titles.
			$this->summary = preg_replace( '/^\s*=+\s*(.*?)\s*=+\s*$/', '$1', $this->summary );

			# Treat sectiontitle the same way as summary.
			# Note that wpSectionTitle is not yet a part of the actual edit form, as wpSummary is
			# currently doing double duty as both edit summary and section title. Right now this
			# is just to allow API edits to work around this limitation, but this should be
			# incorporated into the actual edit form when EditPage is rewritten (Bugs 18654, 26312).
			$this->sectiontitle = $wgLang->truncate( $request->getText( 'wpSectionTitle' ), 250 );
			$this->sectiontitle = preg_replace( '/^\s*=+\s*(.*?)\s*=+\s*$/', '$1', $this->sectiontitle );

			$this->edittime = $request->getVal( 'wpEdittime' );
			$this->starttime = $request->getVal( 'wpStarttime' );

			$this->scrolltop = $request->getIntOrNull( 'wpScrolltop' );

			if ( $this->textbox1 === '' && $request->getVal( 'wpTextbox1' ) === null ) {
				// wpTextbox1 field is missing, possibly due to being "too big"
				// according to some filter rules such as Suhosin's setting for
				// suhosin.request.max_value_length (d'oh)
				$this->incompleteForm = true;
			} else {
				// edittime should be one of our last fields; if it's missing,
				// the submission probably broke somewhere in the middle.
				$this->incompleteForm = is_null( $this->edittime );
			}
			if ( $this->incompleteForm ) {
				# If the form is incomplete, force to preview.
				wfDebug( __METHOD__ . ": Form data appears to be incomplete\n" );
				wfDebug( "POST DATA: " . var_export( $_POST, true ) . "\n" );
				$this->preview = true;
			} else {
				/* Fallback for live preview */
				$this->preview = $request->getCheck( 'wpPreview' ) || $request->getCheck( 'wpLivePreview' );
				$this->diff = $request->getCheck( 'wpDiff' );

				// Remember whether a save was requested, so we can indicate
				// if we forced preview due to session failure.
				$this->mTriedSave = !$this->preview;

				if ( $this->tokenOk( $request ) ) {
					# Some browsers will not report any submit button
					# if the user hits enter in the comment box.
					# The unmarked state will be assumed to be a save,
					# if the form seems otherwise complete.
					wfDebug( __METHOD__ . ": Passed token check.\n" );
				} elseif ( $this->diff ) {
					# Failed token check, but only requested "Show Changes".
					wfDebug( __METHOD__ . ": Failed token check; Show Changes requested.\n" );
				} else {
					# Page might be a hack attempt posted from
					# an external site. Preview instead of saving.
					wfDebug( __METHOD__ . ": Failed token check; forcing preview\n" );
					$this->preview = true;
				}
			}
			$this->save = !$this->preview && !$this->diff;
			if ( !preg_match( '/^\d{14}$/', $this->edittime ) ) {
				$this->edittime = null;
			}

			if ( !preg_match( '/^\d{14}$/', $this->starttime ) ) {
				$this->starttime = null;
			}

			$this->recreate  = $request->getCheck( 'wpRecreate' );

			$this->minoredit = $request->getCheck( 'wpMinoredit' );
			$this->watchthis = $request->getCheck( 'wpWatchthis' );

			# Don't force edit summaries when a user is editing their own user or talk page
			if ( ( $this->mTitle->mNamespace == NS_USER || $this->mTitle->mNamespace == NS_USER_TALK ) &&
				$this->mTitle->getText() == $wgUser->getName() )
			{
				$this->allowBlankSummary = true;
			} else {
				$this->allowBlankSummary = $request->getBool( 'wpIgnoreBlankSummary' ) || !$wgUser->getOption( 'forceeditsummary' );
			}

			$this->autoSumm = $request->getText( 'wpAutoSummary' );
		} else {
			# Not a posted form? Start with nothing.
			wfDebug( __METHOD__ . ": Not a posted form.\n" );
			$this->textbox1     = ''; #FIXME: track content object
			$this->summary      = '';
			$this->sectiontitle = '';
			$this->edittime     = '';
			$this->starttime    = wfTimestampNow();
			$this->edit         = false;
			$this->preview      = false;
			$this->save         = false;
			$this->diff         = false;
			$this->minoredit    = false;
			$this->watchthis    = $request->getBool( 'watchthis', false ); // Watch may be overriden by request parameters
			$this->recreate     = false;

			// When creating a new section, we can preload a section title by passing it as the
			// preloadtitle parameter in the URL (Bug 13100)
			if ( $this->section == 'new' && $request->getVal( 'preloadtitle' ) ) {
				$this->sectiontitle = $request->getVal( 'preloadtitle' );
				// Once wpSummary isn't being use for setting section titles, we should delete this.
				$this->summary = $request->getVal( 'preloadtitle' );
			}
			elseif ( $this->section != 'new' && $request->getVal( 'summary' ) ) {
				$this->summary = $request->getText( 'summary' );
				if ( $this->summary !== '' ) {
					$this->hasPresetSummary = true;
				}
			}

			if ( $request->getVal( 'minor' ) ) {
				$this->minoredit = true;
			}
		}

		$this->oldid = $request->getInt( 'oldid' );

		$this->bot = $request->getBool( 'bot', true );
		$this->nosummary = $request->getBool( 'nosummary' );

		$content_handler = ContentHandler::getForTitle( $this->mTitle );
		$this->content_model = $request->getText( 'model', $content_handler->getModelID() ); #may be overridden by revision
		$this->content_format = $request->getText( 'format', $content_handler->getDefaultFormat() ); #may be overridden by revision

		#TODO: check if the desired model is allowed in this namespace, and if a transition from the page's current model to the new model is allowed
		#TODO: check if the desired content model supports the given content format!

		$this->live = $request->getCheck( 'live' );
		$this->editintro = $request->getText( 'editintro',
			// Custom edit intro for new sections
			$this->section === 'new' ? 'MediaWiki:addsection-editintro' : '' );

		// Allow extensions to modify form data
		wfRunHooks( 'EditPage::importFormData', array( $this, $request ) );

		wfProfileOut( __METHOD__ );
	}

	/**
	 * Subpage overridable method for extracting the page content data from the
	 * posted form to be placed in $this->textbox1, if using customized input
	 * this method should be overrided and return the page text that will be used
	 * for saving, preview parsing and so on...
	 *
	 * @param $request WebRequest
	 */
	protected function importContentFormData( &$request ) {
		return; // Don't do anything, EditPage already extracted wpTextbox1
	}

	/**
	 * Initialise form fields in the object
	 * Called on the first invocation, e.g. when a user clicks an edit link
	 * @return bool -- if the requested section is valid
	 */
	function initialiseForm() {
		global $wgUser;
		$this->edittime = $this->mArticle->getTimestamp();

		$content = $this->getContentObject( false ); #TODO: track content object?!
		$this->textbox1 = $content->serialize( $this->content_format );

		// activate checkboxes if user wants them to be always active
		# Sort out the "watch" checkbox
		if ( $wgUser->getOption( 'watchdefault' ) ) {
			# Watch all edits
			$this->watchthis = true;
		} elseif ( $wgUser->getOption( 'watchcreations' ) && !$this->mTitle->exists() ) {
			# Watch creations
			$this->watchthis = true;
		} elseif ( $this->mTitle->userIsWatching() ) {
			# Already watched
			$this->watchthis = true;
		}
		if ( $wgUser->getOption( 'minordefault' ) && !$this->isNew ) {
			$this->minoredit = true;
		}
		if ( $this->textbox1 === false ) {
			return false;
		}
		wfProxyCheck();
		return true;
	}

	/**
	 * Fetch initial editing page content.
	 *
	 * @param $def_text string
	 * @return mixed string on success, $def_text for invalid sections
	 * @private
	 * @deprecated since 1.WD
	 */
	function getContent( $def_text = false ) { #FIXME: deprecated, replace usage!
		wfDeprecated( __METHOD__, '1.WD' );

		if ( $def_text !== null && $def_text !== false && $def_text !== '' ) {
			$def_content = ContentHandler::makeContent( $def_text, $this->getTitle() );
		} else {
			$def_content = false;
		}

		$content = $this->getContentObject( $def_content );

		return $content->serialize( $this->content_format ); #XXX: really use serialized form? use ContentHandler::getContentText() instead?
	}

	private function getContentObject( $def_content = null ) { #FIXME: use this!
		global $wgOut, $wgRequest;

		wfProfileIn( __METHOD__ );

		$content = false;

		// For message page not locally set, use the i18n message.
		// For other non-existent articles, use preload text if any.
		if ( !$this->mTitle->exists() || $this->section == 'new' ) {
			if ( $this->mTitle->getNamespace() == NS_MEDIAWIKI && $this->section != 'new' ) {
				# If this is a system message, get the default text.
				$msg = $this->mTitle->getDefaultMessageText();

				$content = ContentHandler::makeContent( $msg, $this->mTitle );
			}
			if ( $content === false ) {
				# If requested, preload some text.
				$preload = $wgRequest->getVal( 'preload',
					// Custom preload text for new sections
					$this->section === 'new' ? 'MediaWiki:addsection-preload' : '' );

				$content = $this->getPreloadedContent( $preload );
			}
		// For existing pages, get text based on "undo" or section parameters.
		} else {
			if ( $this->section != '' ) {
				// Get section edit text (returns $def_text for invalid sections)
				$orig = $this->getOriginalContent();
				$content = $orig ? $orig->getSection( $this->section ) : null;

				if ( !$content ) $content = $def_content;
			} else {
				$undoafter = $wgRequest->getInt( 'undoafter' );
				$undo = $wgRequest->getInt( 'undo' );

				if ( $undo > 0 && $undoafter > 0 ) {
					if ( $undo < $undoafter ) {
						# If they got undoafter and undo round the wrong way, switch them
						list( $undo, $undoafter ) = array( $undoafter, $undo );
					}

					$undorev = Revision::newFromId( $undo );
					$oldrev = Revision::newFromId( $undoafter );

					# Sanity check, make sure it's the right page,
					# the revisions exist and they were not deleted.
					# Otherwise, $content will be left as-is.
					if ( !is_null( $undorev ) && !is_null( $oldrev ) &&
						$undorev->getPage() == $oldrev->getPage() &&
						$undorev->getPage() == $this->mTitle->getArticleID() &&
						!$undorev->isDeleted( Revision::DELETED_TEXT ) &&
						!$oldrev->isDeleted( Revision::DELETED_TEXT ) ) {

						$content = $this->mArticle->getUndoContent( $undorev, $oldrev );

						if ( $content === false ) {
							# Warn the user that something went wrong
							$undoMsg = 'failure';
						} else {
							# Inform the user of our success and set an automatic edit summary
							$undoMsg = 'success';

							# If we just undid one rev, use an autosummary
							$firstrev = $oldrev->getNext();
							if ( $firstrev && $firstrev->getId() == $undo ) {
								$undoSummary = wfMsgForContent( 'undo-summary', $undo, $undorev->getUserText() );
								if ( $this->summary === '' ) {
									$this->summary = $undoSummary;
								} else {
									$this->summary = $undoSummary . wfMsgForContent( 'colon-separator' ) . $this->summary;
								}
								$this->undidRev = $undo;
							}
							$this->formtype = 'diff';
						}
					} else {
						// Failed basic sanity checks.
						// Older revisions may have been removed since the link
						// was created, or we may simply have got bogus input.
						$undoMsg = 'norev';
					}

					$class = ( $undoMsg == 'success' ? '' : 'error ' ) . "mw-undo-{$undoMsg}";
					$this->editFormPageTop .= $wgOut->parse( "<div class=\"{$class}\">" .
						wfMsgNoTrans( 'undo-' . $undoMsg ) . '</div>', true, /* interface */true );
				}

				if ( $content === false ) {
					$content = $this->getOriginalContent();
				}
			}
		}

		wfProfileOut( __METHOD__ );
		return $content;
	}

	/**
	 * Get the content of the wanted revision, without section extraction.
	 *
	 * The result of this function can be used to compare user's input with
	 * section replaced in its context (using WikiPage::replaceSection())
	 * to the original text of the edit.
	 *
	 * This difers from Article::getContent() that when a missing revision is
	 * encountered the result will be an empty string and not the
	 * 'missing-article' message.
	 *
	 * @since 1.19
	 * @return string
	 */
	private function getOriginalContent() {
		if ( $this->section == 'new' ) {
			return $this->getCurrentContent();
		}
		$revision = $this->mArticle->getRevisionFetched();
		if ( $revision === null ) {
			if ( !$this->content_model ) $this->content_model = $this->getTitle()->getContentModel();
			$handler = ContentHandler::getForModelID( $this->content_model );

			return $handler->makeEmptyContent();
		}
		$content = $revision->getContent();
		return $content;
	}

	/**
	 * Get the current content of the page. This is basically similar to
	 * WikiPage::getContent( Revision::RAW ) except that when the page doesn't exist an empty
	 * content object is returned instead of null.
	 *
	 * @since 1.WD
	 * @return string
	 */
	private function getCurrentContent() {
		$rev = $this->mArticle->getRevision();
		$content = $rev ? $rev->getContent( Revision::RAW ) : null;

		if ( $content  === false || $content === null ) {
			if ( !$this->content_model ) $this->content_model = $this->getTitle()->getContentModel();
			$handler = ContentHandler::getForModelID( $this->content_model );

			return $handler->makeEmptyContent();
		} else {
			#FIXME: nasty side-effect!
			$this->content_model = $rev->getContentModel();
			$this->content_format = $rev->getContentFormat();

			return $content;
		}
	}


	/**
	 * Use this method before edit() to preload some text into the edit box
	 *
	 * @param $text string
	 * @deprecated since 1.WD
	 */
	public function setPreloadedText( $text ) {
		wfDeprecated( __METHOD__, "1.WD" );

		$content = ContentHandler::makeContent( $text, $this->getTitle() );

		$this->setPreloadedContent( $content );
	}

	/**
	 * Use this method before edit() to preload some content into the edit box
	 *
	 * @param $content Content
	 *
	 * @since 1.WD
	 */
	public function setPreloadedContent( Content $content ) {
		$this->mPreloadedContent = $content;
	}

	/**
	 * Get the contents to be preloaded into the box, either set by
	 * an earlier setPreloadText() or by loading the given page.
	 *
	 * @param $preload String: representing the title to preload from.
	 *
	 * @return String
	 *
	 * @deprecated since 1.WD, use getPreloadedContent() instead
	 */
	protected function getPreloadedText( $preload ) { #NOTE: B/C only, replace usage!
		wfDeprecated( __METHOD__, "1.WD" );

		$content = $this->getPreloadedContent( $preload );
		$text = $content->serialize( $this->content_format ); #XXX: really use serialized form? use ContentHandler::getContentText() instead?!

		return $text;
	}

	/**
	 * Get the contents to be preloaded into the box, either set by
	 * an earlier setPreloadText() or by loading the given page.
	 *
	 * @param $preload String: representing the title to preload from.
	 *
	 * @return Content
	 *
	 * @since 1.WD
	 */
	protected function getPreloadedContent( $preload ) { #@todo: use this!
		global $wgUser;

		if ( !empty( $this->mPreloadContent ) ) {
			return $this->mPreloadContent;
		}

		$handler = ContentHandler::getForTitle( $this->getTitle() );

		if ( $preload === '' ) {
			return $handler->makeEmptyContent();
		}

		$title = Title::newFromText( $preload );
		# Check for existence to avoid getting MediaWiki:Noarticletext
		if ( $title === null || !$title->exists() || !$title->userCan( 'read' ) ) {
			return $handler->makeEmptyContent();
		}

		$page = WikiPage::factory( $title );
		if ( $page->isRedirect() ) {
			$title = $page->getRedirectTarget();
			# Same as before
			if ( $title === null || !$title->exists() || !$title->userCan( 'read' ) ) {
				return $handler->makeEmptyContent();
			}
			$page = WikiPage::factory( $title );
		}

		$parserOptions = ParserOptions::newFromUser( $wgUser );
		$content = $page->getContent( Revision::RAW );

		return $content->preloadTransform( $title, $parserOptions );
	}

	/**
	 * Make sure the form isn't faking a user's credentials.
	 *
	 * @param $request WebRequest
	 * @return bool
	 * @private
	 */
	function tokenOk( &$request ) {
		global $wgUser;
		$token = $request->getVal( 'wpEditToken' );
		$this->mTokenOk = $wgUser->matchEditToken( $token );
		$this->mTokenOkExceptSuffix = $wgUser->matchEditTokenNoSuffix( $token );
		return $this->mTokenOk;
	}

	/**
	 * Attempt submission
	 * @return bool false if output is done, true if the rest of the form should be displayed
	 */
	function attemptSave() {
		global $wgUser, $wgOut;

		$resultDetails = false;
		# Allow bots to exempt some edits from bot flagging
		$bot = $wgUser->isAllowed( 'bot' ) && $this->bot;
		$status = $this->internalAttemptSave( $resultDetails, $bot );
		// FIXME: once the interface for internalAttemptSave() is made nicer, this should use the message in $status

		if ( $status->value == self::AS_SUCCESS_UPDATE || $status->value == self::AS_SUCCESS_NEW_ARTICLE ) {
			$this->didSave = true;
		}

		switch ( $status->value ) {
			case self::AS_HOOK_ERROR_EXPECTED:
			case self::AS_CONTENT_TOO_BIG:
			case self::AS_ARTICLE_WAS_DELETED:
			case self::AS_CONFLICT_DETECTED:
			case self::AS_SUMMARY_NEEDED:
			case self::AS_TEXTBOX_EMPTY:
			case self::AS_MAX_ARTICLE_SIZE_EXCEEDED:
			case self::AS_END:
				return true;

			case self::AS_HOOK_ERROR:
				return false;

			case self::AS_PARSE_ERROR:
				$wgOut->addWikiText( '<div class="error">' . $status->getWikiText() . '</div>');
				#FIXME: cause editform to be shown again, not just an error!
				return false;

			case self::AS_SUCCESS_NEW_ARTICLE:
				$query = $resultDetails['redirect'] ? 'redirect=no' : '';
				$anchor = isset ( $resultDetails['sectionanchor'] ) ? $resultDetails['sectionanchor'] : '';
				$wgOut->redirect( $this->mTitle->getFullURL( $query ) . $anchor );
				return false;

			case self::AS_SUCCESS_UPDATE:
				$extraQuery = '';
				$sectionanchor = $resultDetails['sectionanchor'];

				// Give extensions a chance to modify URL query on update
				wfRunHooks( 'ArticleUpdateBeforeRedirect', array( $this->mArticle, &$sectionanchor, &$extraQuery ) );

				if ( $resultDetails['redirect'] ) {
					if ( $extraQuery == '' ) {
						$extraQuery = 'redirect=no';
					} else {
						$extraQuery = 'redirect=no&' . $extraQuery;
					}
				}
				$wgOut->redirect( $this->mTitle->getFullURL( $extraQuery ) . $sectionanchor );
				return false;

			case self::AS_BLANK_ARTICLE:
				$wgOut->redirect( $this->getContextTitle()->getFullURL() );
				return false;

			case self::AS_SPAM_ERROR:
				$this->spamPageWithContent( $resultDetails['spam'] );
				return false;

			case self::AS_BLOCKED_PAGE_FOR_USER:
				throw new UserBlockedError( $wgUser->getBlock() );

			case self::AS_IMAGE_REDIRECT_ANON:
			case self::AS_IMAGE_REDIRECT_LOGGED:
				throw new PermissionsError( 'upload' );

			case self::AS_READ_ONLY_PAGE_ANON:
			case self::AS_READ_ONLY_PAGE_LOGGED:
				throw new PermissionsError( 'edit' );

			case self::AS_READ_ONLY_PAGE:
				throw new ReadOnlyError;

			case self::AS_RATE_LIMITED:
				throw new ThrottledError();

			case self::AS_NO_CREATE_PERMISSION:
				$permission = $this->mTitle->isTalkPage() ? 'createtalk' : 'createpage';
				throw new PermissionsError( $permission );

		}
		return false;
	}

	/**
	 * Attempt submission (no UI)
	 *
	 * @param $result
	 * @param $bot bool
	 *
	 * @return Status object, possibly with a message, but always with one of the AS_* constants in $status->value,
	 *
	 * FIXME: This interface is TERRIBLE, but hard to get rid of due to various error display idiosyncrasies. There are
	 * also lots of cases where error metadata is set in the object and retrieved later instead of being returned, e.g.
	 * AS_CONTENT_TOO_BIG and AS_BLOCKED_PAGE_FOR_USER. All that stuff needs to be cleaned up some time.
	 */
	function internalAttemptSave( &$result, $bot = false ) {
		global $wgUser, $wgRequest, $wgParser, $wgMaxArticleSize;

		$status = Status::newGood();

		wfProfileIn( __METHOD__  );
		wfProfileIn( __METHOD__ . '-checks' );

		if ( !wfRunHooks( 'EditPage::attemptSave', array( $this ) ) ) {
			wfDebug( "Hook 'EditPage::attemptSave' aborted article saving\n" );
			$status->fatal( 'hookaborted' );
			$status->value = self::AS_HOOK_ERROR;
			wfProfileOut( __METHOD__ . '-checks' );
			wfProfileOut( __METHOD__  );
			return $status;
		}

		# Check image redirect
		if ( $this->mTitle->getNamespace() == NS_FILE &&
			Title::newFromRedirect( $this->textbox1 ) instanceof Title && #FIXME: use content handler to check for redirect
			!$wgUser->isAllowed( 'upload' ) ) {
				$code = $wgUser->isAnon() ? self::AS_IMAGE_REDIRECT_ANON : self::AS_IMAGE_REDIRECT_LOGGED;
				$status->setResult( false, $code );

				wfProfileOut( __METHOD__ . '-checks' );
				wfProfileOut( __METHOD__  );

				return $status;
		}

		# Check for spam
		$match = self::matchSummarySpamRegex( $this->summary );
		if ( $match === false ) {
			$match = self::matchSpamRegex( $this->textbox1 );
		}
		if ( $match !== false ) {
			$result['spam'] = $match;
			$ip = $wgRequest->getIP();
			$pdbk = $this->mTitle->getPrefixedDBkey();
			$match = str_replace( "\n", '', $match );
			wfDebugLog( 'SpamRegex', "$ip spam regex hit [[$pdbk]]: \"$match\"" );
			$status->fatal( 'spamprotectionmatch', $match );
			$status->value = self::AS_SPAM_ERROR;
			wfProfileOut( __METHOD__ . '-checks' );
			wfProfileOut( __METHOD__ );
			return $status;
		}
		if ( !wfRunHooks( 'EditFilter', array( $this, $this->textbox1, $this->section, &$this->hookError, $this->summary ) ) ) {
			# Error messages etc. could be handled within the hook...
			$status->fatal( 'hookaborted' );
			$status->value = self::AS_HOOK_ERROR;
			wfProfileOut( __METHOD__ . '-checks' );
			wfProfileOut( __METHOD__ );
			return $status;
		} elseif ( $this->hookError != '' ) {
			# ...or the hook could be expecting us to produce an error
			$status->fatal( 'hookaborted' );
			$status->value = self::AS_HOOK_ERROR_EXPECTED;
			wfProfileOut( __METHOD__ . '-checks' );
			wfProfileOut( __METHOD__ );
			return $status;
		}

		if ( $wgUser->isBlockedFrom( $this->mTitle, false ) ) {
			// Auto-block user's IP if the account was "hard" blocked
			$wgUser->spreadAnyEditBlock();
			# Check block state against master, thus 'false'.
			$status->setResult( false, self::AS_BLOCKED_PAGE_FOR_USER );
			wfProfileOut( __METHOD__ . '-checks' );
			wfProfileOut( __METHOD__ );
			return $status;
		}

		$this->kblength = (int)( strlen( $this->textbox1 ) / 1024 );
		if ( $this->kblength > $wgMaxArticleSize ) {
			// Error will be displayed by showEditForm()
			$this->tooBig = true;
			$status->setResult( false, self::AS_CONTENT_TOO_BIG );
			wfProfileOut( __METHOD__ . '-checks' );
			wfProfileOut( __METHOD__ );
			return $status;
		}

		if ( !$wgUser->isAllowed( 'edit' ) ) {
			if ( $wgUser->isAnon() ) {
				$status->setResult( false, self::AS_READ_ONLY_PAGE_ANON );
				wfProfileOut( __METHOD__ . '-checks' );
				wfProfileOut( __METHOD__ );
				return $status;
			} else {
				$status->fatal( 'readonlytext' );
				$status->value = self::AS_READ_ONLY_PAGE_LOGGED;
				wfProfileOut( __METHOD__ . '-checks' );
				wfProfileOut( __METHOD__ );
				return $status;
			}
		}

		if ( wfReadOnly() ) {
			$status->fatal( 'readonlytext' );
			$status->value = self::AS_READ_ONLY_PAGE;
			wfProfileOut( __METHOD__ . '-checks' );
			wfProfileOut( __METHOD__ );
			return $status;
		}
		if ( $wgUser->pingLimiter() ) {
			$status->fatal( 'actionthrottledtext' );
			$status->value = self::AS_RATE_LIMITED;
			wfProfileOut( __METHOD__ . '-checks' );
			wfProfileOut( __METHOD__ );
			return $status;
		}

		# If the article has been deleted while editing, don't save it without
		# confirmation
		if ( $this->wasDeletedSinceLastEdit() && !$this->recreate ) {
			$status->setResult( false, self::AS_ARTICLE_WAS_DELETED );
			wfProfileOut( __METHOD__ . '-checks' );
			wfProfileOut( __METHOD__ );
			return $status;
		}

		wfProfileOut( __METHOD__ . '-checks' );

		// Use SELECT FOR UPDATE here to avoid transaction collision in
		// WikiPage::updateRevisionOn() and ending in the self::AS_END case.
		$this->mArticle->loadPageData( 'forupdate' );
		$new = !$this->mArticle->exists();

		try {
			if ( $new ) {
				// Late check for create permission, just in case *PARANOIA*
				if ( !$this->mTitle->userCan( 'create' ) ) {
					$status->fatal( 'nocreatetext' );
					$status->value = self::AS_NO_CREATE_PERMISSION;
					wfDebug( __METHOD__ . ": no create permission\n" );
					wfProfileOut( __METHOD__ );
					return $status;
				}

				# Don't save a new article if it's blank.
				if ( $this->textbox1 == '' ) {
					$status->setResult( false, self::AS_BLANK_ARTICLE );
					wfProfileOut( __METHOD__ );
					return $status;
				}

				// Run post-section-merge edit filter
				if ( !wfRunHooks( 'EditFilterMerged', array( $this, $this->textbox1, &$this->hookError, $this->summary ) ) ) {
					# Error messages etc. could be handled within the hook...
					$status->fatal( 'hookaborted' );
					$status->value = self::AS_HOOK_ERROR;
					wfProfileOut( __METHOD__ );
					return $status;
				} elseif ( $this->hookError != '' ) {
					# ...or the hook could be expecting us to produce an error
					$status->fatal( 'hookaborted' );
					$status->value = self::AS_HOOK_ERROR_EXPECTED;
					wfProfileOut( __METHOD__ );
					return $status;
				}

				$content = ContentHandler::makeContent( $this->textbox1, $this->getTitle(), $this->content_model, $this->content_format );

				$result['sectionanchor'] = '';
				if ( $this->section == 'new' ) {
					if ( $this->sectiontitle !== '' ) {
						// Insert the section title above the content.
						$content = $content->addSectionHeader( $this->sectiontitle );

						// Jump to the new section
						$result['sectionanchor'] = $wgParser->guessLegacySectionNameFromWikiText( $this->sectiontitle );

						// If no edit summary was specified, create one automatically from the section
						// title and have it link to the new section. Otherwise, respect the summary as
						// passed.
						if ( $this->summary === '' ) {
							$cleanSectionTitle = $wgParser->stripSectionName( $this->sectiontitle );
							$this->summary = wfMsgForContent( 'newsectionsummary', $cleanSectionTitle );
						}
					} elseif ( $this->summary !== '' ) {
						// Insert the section title above the content.
						$content = $content->addSectionHeader( $this->sectiontitle );

						// Jump to the new section
						$result['sectionanchor'] = $wgParser->guessLegacySectionNameFromWikiText( $this->summary );

						// Create a link to the new section from the edit summary.
						$cleanSummary = $wgParser->stripSectionName( $this->summary );
						$this->summary = wfMsgForContent( 'newsectionsummary', $cleanSummary );
					}
				}

				$status->value = self::AS_SUCCESS_NEW_ARTICLE;

			} else { # not $new

<<<<<<< HEAD
				# Article exists. Check for edit conflict.

				$this->mArticle->clear(); # Force reload of dates, etc.
				$timestamp = $this->mArticle->getTimestamp();

				wfDebug( "timestamp: {$timestamp}, edittime: {$this->edittime}\n" );
=======
			# Article exists. Check for edit conflict.
			$timestamp = $this->mArticle->getTimestamp();
			wfDebug( "timestamp: {$timestamp}, edittime: {$this->edittime}\n" );
>>>>>>> 50927f37

				if ( $timestamp != $this->edittime ) {
					$this->isConflict = true;
					if ( $this->section == 'new' ) {
						if ( $this->mArticle->getUserText() == $wgUser->getName() &&
							$this->mArticle->getComment() == $this->summary ) {
							// Probably a duplicate submission of a new comment.
							// This can happen when squid resends a request after
							// a timeout but the first one actually went through.
							wfDebug( __METHOD__ . ": duplicate new section submission; trigger edit conflict!\n" );
						} else {
							// New comment; suppress conflict.
							$this->isConflict = false;
							wfDebug( __METHOD__ . ": conflict suppressed; new section\n" );
						}
					} elseif ( $this->section == '' && $this->userWasLastToEdit( $wgUser->getId(), $this->edittime ) ) {
						# Suppress edit conflict with self, except for section edits where merging is required.
						wfDebug( __METHOD__ . ": Suppressing edit conflict, same user.\n" );
						$this->isConflict = false;
					}
				}

				// If sectiontitle is set, use it, otherwise use the summary as the section title (for
				// backwards compatibility with old forms/bots).
				if ( $this->sectiontitle !== '' ) {
					$sectionTitle = $this->sectiontitle;
				} else {
					$sectionTitle = $this->summary;
				}

				$textbox_content = ContentHandler::makeContent( $this->textbox1, $this->getTitle(), $this->content_model, $this->content_format );
				$content = null;

				if ( $this->isConflict ) {
					wfDebug( __METHOD__ . ": conflict! getting section '$this->section' for time '$this->edittime' (article time '{$timestamp}')\n" );
					$content = $this->mArticle->replaceSectionContent( $this->section, $textbox_content, $sectionTitle, $this->edittime );
				} else {
					wfDebug( __METHOD__ . ": getting section '$this->section'\n" );
					$content = $this->mArticle->replaceSectionContent( $this->section, $textbox_content, $sectionTitle );
				}

				if ( is_null( $content ) ) {
					wfDebug( __METHOD__ . ": activating conflict; section replace failed.\n" );
					$this->isConflict = true;
					$content = $textbox_content; // do not try to merge here!
				} elseif ( $this->isConflict ) {
					# Attempt merge
					if ( $this->mergeChangesIntoContent( $textbox_content ) ) {
						// Successful merge! Maybe we should tell the user the good news?
						$this->isConflict = false;
						$content = $textbox_content;
						wfDebug( __METHOD__ . ": Suppressing edit conflict, successful merge.\n" );
					} else {
						$this->section = '';
						#$this->textbox1 = $text; #redundant, nothing to do here?
						wfDebug( __METHOD__ . ": Keeping edit conflict, failed merge.\n" );
					}
				}

				if ( $this->isConflict ) {
					$status->setResult( false, self::AS_CONFLICT_DETECTED );
					wfProfileOut( __METHOD__ );
					return $status;
				}

				// Run post-section-merge edit filter
				if ( !wfRunHooks( 'EditFilterMerged', array( $this, $content->serialize( $this->content_format ), &$this->hookError, $this->summary ) )
						|| !wfRunHooks( 'EditFilterMergedContent', array( $this, $content, &$this->hookError, $this->summary ) ) ) {
					# Error messages etc. could be handled within the hook...
					$status->fatal( 'hookaborted' );
					$status->value = self::AS_HOOK_ERROR;
					wfProfileOut( __METHOD__ );
					return $status;
				} elseif ( $this->hookError != '' ) {
					# ...or the hook could be expecting us to produce an error
					$status->fatal( 'hookaborted' );
					$status->value = self::AS_HOOK_ERROR_EXPECTED;
					wfProfileOut( __METHOD__ );
					return $status;
				}

				$content = ContentHandler::makeContent( $this->textbox1, $this->getTitle(), $this->content_model, $this->content_format );

				# Handle the user preference to force summaries here, but not for null edits
				if ( $this->section != 'new' && !$this->allowBlankSummary
					&& !$content->equals( $this->getOriginalContent() )
					&& !$content->isRedirect() ) # check if it's not a redirect
				{
					if ( md5( $this->summary ) == $this->autoSumm ) {
						$this->missingSummary = true;
						$status->fatal( 'missingsummary' );
						$status->value = self::AS_SUMMARY_NEEDED;
						wfProfileOut( __METHOD__ );
						return $status;
					}
				}

				# And a similar thing for new sections
				if ( $this->section == 'new' && !$this->allowBlankSummary ) {
					if ( trim( $this->summary ) == '' ) {
						$this->missingSummary = true;
						$status->fatal( 'missingsummary' ); // or 'missingcommentheader' if $section == 'new'. Blegh
						$status->value = self::AS_SUMMARY_NEEDED;
						wfProfileOut( __METHOD__ );
						return $status;
					}
				}

				# All's well
				wfProfileIn( __METHOD__ . '-sectionanchor' );
				$sectionanchor = '';
				if ( $this->section == 'new' ) {
					if ( $this->textbox1 == '' ) {
						$this->missingComment = true;
						$status->fatal( 'missingcommenttext' );
						$status->value = self::AS_TEXTBOX_EMPTY;
						wfProfileOut( __METHOD__ . '-sectionanchor' );
						wfProfileOut( __METHOD__ );
						return $status;
					}
					if ( $this->sectiontitle !== '' ) {
						$sectionanchor = $wgParser->guessLegacySectionNameFromWikiText( $this->sectiontitle );
						// If no edit summary was specified, create one automatically from the section
						// title and have it link to the new section. Otherwise, respect the summary as
						// passed.
						if ( $this->summary === '' ) {
							$cleanSectionTitle = $wgParser->stripSectionName( $this->sectiontitle );
							$this->summary = wfMsgForContent( 'newsectionsummary', $cleanSectionTitle );
						}
					} elseif ( $this->summary !== '' ) {
						$sectionanchor = $wgParser->guessLegacySectionNameFromWikiText( $this->summary );
						# This is a new section, so create a link to the new section
						# in the revision summary.
						$cleanSummary = $wgParser->stripSectionName( $this->summary );
						$this->summary = wfMsgForContent( 'newsectionsummary', $cleanSummary );
					}
				} elseif ( $this->section != '' ) {
					# Try to get a section anchor from the section source, redirect to edited section if header found
					# XXX: might be better to integrate this into Article::replaceSection
					# for duplicate heading checking and maybe parsing
					$hasmatch = preg_match( "/^ *([=]{1,6})(.*?)(\\1) *\\n/i", $this->textbox1, $matches );
					# we can't deal with anchors, includes, html etc in the header for now,
					# headline would need to be parsed to improve this
					if ( $hasmatch && strlen( $matches[2] ) > 0 ) {
						$sectionanchor = $wgParser->guessLegacySectionNameFromWikiText( $matches[2] );
					}
				}
				$result['sectionanchor'] = $sectionanchor;
				wfProfileOut( __METHOD__ . '-sectionanchor' );

				// Save errors may fall down to the edit form, but we've now
				// merged the section into full text. Clear the section field
				// so that later submission of conflict forms won't try to
				// replace that into a duplicated mess.
					$this->textbox1 = $content->serialize( $this->content_format );
				$this->section = '';

				$status->value = self::AS_SUCCESS_UPDATE;
			}

			// Check for length errors again now that the section is merged in
				$this->kblength = (int)( strlen( $content->serialize( $this->content_format ) ) / 1024 );
			if ( $this->kblength > $wgMaxArticleSize ) {
				$this->tooBig = true;
				$status->setResult( false, self::AS_MAX_ARTICLE_SIZE_EXCEEDED );
				wfProfileOut( __METHOD__ );
				return $status;
			}

			$flags = EDIT_DEFER_UPDATES | EDIT_AUTOSUMMARY |
				( $new ? EDIT_NEW : EDIT_UPDATE ) |
				( ( $this->minoredit && !$this->isNew ) ? EDIT_MINOR : 0 ) |
				( $bot ? EDIT_FORCE_BOT : 0 );

				$doEditStatus = $this->mArticle->doEditContent( $content, $this->summary, $flags, false, null, $this->content_format );

			if ( $doEditStatus->isOK() ) {
					$result['redirect'] = $content->isRedirect();
				$this->commitWatch();
				wfProfileOut( __METHOD__ );
				return $status;
			} else {
				$this->isConflict = true;
				$doEditStatus->value = self::AS_END; // Destroys data doEdit() put in $status->value but who cares
				wfProfileOut( __METHOD__ );
				return $doEditStatus;
			}
		} catch (MWContentSerializationException $ex) {
			$status->fatal( 'content-failed-to-parse', $this->content_model, $this->content_format, $ex->getMessage() );
			$status->value = self::AS_PARSE_ERROR;
			wfProfileOut( __METHOD__ );
			return $status;
		}
	}

	/**
	 * Commit the change of watch status
	 */
	protected function commitWatch() {
		global $wgUser;
		if ( $this->watchthis xor $this->mTitle->userIsWatching() ) {
			$dbw = wfGetDB( DB_MASTER );
			$dbw->begin( __METHOD__ );
			if ( $this->watchthis ) {
				WatchAction::doWatch( $this->mTitle, $wgUser );
			} else {
				WatchAction::doUnwatch( $this->mTitle, $wgUser );
			}
			$dbw->commit( __METHOD__ );
		}
	}

	/**
	 * Check if no edits were made by other users since
	 * the time a user started editing the page. Limit to
	 * 50 revisions for the sake of performance.
	 *
	 * @param $id int
	 * @param $edittime string
	 *
	 * @return bool
	 */
	protected function userWasLastToEdit( $id, $edittime ) {
		if ( !$id ) return false;
		$dbw = wfGetDB( DB_MASTER );
		$res = $dbw->select( 'revision',
			'rev_user',
			array(
				'rev_page' => $this->mTitle->getArticleID(),
				'rev_timestamp > ' . $dbw->addQuotes( $dbw->timestamp( $edittime ) )
			),
			__METHOD__,
			array( 'ORDER BY' => 'rev_timestamp ASC', 'LIMIT' => 50 ) );
		foreach ( $res as $row ) {
			if ( $row->rev_user != $id ) {
				return false;
			}
		}
		return true;
	}

	/**
	 * @private
	 * @todo document
	 *
	 * @parma $editText string
	 *
	 * @return bool
	 * @deprecated since 1.WD, use mergeChangesIntoContent() instead
	 */
	function mergeChangesInto( &$editText ){
		wfDebug( __METHOD__, "1.WD" );

		$editContent = ContentHandler::makeContent( $editText, $this->getTitle(), $this->content_model, $this->content_format );

		$ok = $this->mergeChangesIntoContent( $editContent );

		if ( $ok ) {
			$editText = $editContent->serialize( $this->content_format ); #XXX: really serialize?!
			return true;
		} else {
			return false;
		}
	}

	/**
	 * @private
	 * @todo document
	 *
	 * @parma $editText string
	 *
	 * @return bool
	 * @since since 1.WD
	 */
	private function mergeChangesIntoContent( &$editContent ){
		wfProfileIn( __METHOD__ );

		$db = wfGetDB( DB_MASTER );

		// This is the revision the editor started from
		$baseRevision = $this->getBaseRevision();
		if ( is_null( $baseRevision ) ) {
			wfProfileOut( __METHOD__ );
			return false;
		}
		$baseContent = $baseRevision->getContent();

		// The current state, we want to merge updates into it
		$currentRevision = Revision::loadFromTitle( $db, $this->mTitle );
		if ( is_null( $currentRevision ) ) {
			wfProfileOut( __METHOD__ );
			return false;
		}
		$currentContent = $currentRevision->getContent();

		$handler = ContentHandler::getForModelID( $baseContent->getModel() );

		$result = $handler->merge3( $baseContent, $editContent, $currentContent );

		if ( $result ) {
			$editContent = $result;
			wfProfileOut( __METHOD__ );
			return true;
		} else {
			wfProfileOut( __METHOD__ );
			return false;
		}
	}

	/**
	 * @return Revision
	 */
	function getBaseRevision() {
		if ( !$this->mBaseRevision ) {
			$db = wfGetDB( DB_MASTER );
			$baseRevision = Revision::loadFromTimestamp(
				$db, $this->mTitle, $this->edittime );
			return $this->mBaseRevision = $baseRevision;
		} else {
			return $this->mBaseRevision;
		}
	}

	/**
	 * Check given input text against $wgSpamRegex, and return the text of the first match.
	 *
	 * @param $text string
	 *
	 * @return string|bool matching string or false
	 */
	public static function matchSpamRegex( $text ) {
		global $wgSpamRegex;
		// For back compatibility, $wgSpamRegex may be a single string or an array of regexes.
		$regexes = (array)$wgSpamRegex;
		return self::matchSpamRegexInternal( $text, $regexes );
	}

	/**
	 * Check given input text against $wgSpamRegex, and return the text of the first match.
	 *
	 * @parma $text string
	 *
	 * @return string|bool  matching string or false
	 */
	public static function matchSummarySpamRegex( $text ) {
		global $wgSummarySpamRegex;
		$regexes = (array)$wgSummarySpamRegex;
		return self::matchSpamRegexInternal( $text, $regexes );
	}

	/**
	 * @param $text string
	 * @param $regexes array
	 * @return bool|string
	 */
	protected static function matchSpamRegexInternal( $text, $regexes ) {
		foreach ( $regexes as $regex ) {
			$matches = array();
			if ( preg_match( $regex, $text, $matches ) ) {
				return $matches[0];
			}
		}
		return false;
	}

	function setHeaders() {
		global $wgOut, $wgUser;

		$wgOut->addModules( 'mediawiki.action.edit' );

		if ( $wgUser->getOption( 'uselivepreview', false ) ) {
			$wgOut->addModules( 'mediawiki.legacy.preview' );
		}
		// Bug #19334: textarea jumps when editing articles in IE8
		$wgOut->addStyle( 'common/IE80Fixes.css', 'screen', 'IE 8' );

		$wgOut->setRobotPolicy( 'noindex,nofollow' );

		# Enabled article-related sidebar, toplinks, etc.
		$wgOut->setArticleRelated( true );

		$contextTitle = $this->getContextTitle();
		if ( $this->isConflict ) {
			$msg = 'editconflict';
		} elseif ( $contextTitle->exists() && $this->section != '' ) {
			$msg = $this->section == 'new' ? 'editingcomment' : 'editingsection';
		} else {
			$msg = $contextTitle->exists() || ( $contextTitle->getNamespace() == NS_MEDIAWIKI && $contextTitle->getDefaultMessageText() !== false ) ?
				'editing' : 'creating';
		}
		# Use the title defined by DISPLAYTITLE magic word when present
		$displayTitle = isset( $this->mParserOutput ) ? $this->mParserOutput->getDisplayTitle() : false;
		if ( $displayTitle === false ) {
			$displayTitle = $contextTitle->getPrefixedText();
		}
		$wgOut->setPageTitle( wfMessage( $msg, $displayTitle ) );
	}

	/**
	 * Show all applicable editing introductions
	 */
	protected function showIntro() {
		global $wgOut, $wgUser;
		if ( $this->suppressIntro ) {
			return;
		}

		$namespace = $this->mTitle->getNamespace();

		if ( $namespace == NS_MEDIAWIKI ) {
			# Show a warning if editing an interface message
			$wgOut->wrapWikiMsg( "<div class='mw-editinginterface'>\n$1\n</div>", 'editinginterface' );
		} else if( $namespace == NS_FILE ) {
			# Show a hint to shared repo
			$file = wfFindFile( $this->mTitle );
			if( $file && !$file->isLocal() ) {
				$descUrl = $file->getDescriptionUrl();
				# there must be a description url to show a hint to shared repo
				if( $descUrl ) {
					if( !$this->mTitle->exists() ) {
						$wgOut->wrapWikiMsg( "<div class=\"mw-sharedupload-desc-create\">\n$1\n</div>", array (
									'sharedupload-desc-create', $file->getRepo()->getDisplayName(), $descUrl
						) );
					} else {
						$wgOut->wrapWikiMsg( "<div class=\"mw-sharedupload-desc-edit\">\n$1\n</div>", array(
									'sharedupload-desc-edit', $file->getRepo()->getDisplayName(), $descUrl
						) );
					}
				}
			}
		}

		# Show a warning message when someone creates/edits a user (talk) page but the user does not exist
		# Show log extract when the user is currently blocked
		if ( $namespace == NS_USER || $namespace == NS_USER_TALK ) {
			$parts = explode( '/', $this->mTitle->getText(), 2 );
			$username = $parts[0];
			$user = User::newFromName( $username, false /* allow IP users*/ );
			$ip = User::isIP( $username );
			if ( !( $user && $user->isLoggedIn() ) && !$ip ) { # User does not exist
				$wgOut->wrapWikiMsg( "<div class=\"mw-userpage-userdoesnotexist error\">\n$1\n</div>",
					array( 'userpage-userdoesnotexist', wfEscapeWikiText( $username ) ) );
			} elseif ( $user->isBlocked() ) { # Show log extract if the user is currently blocked
				LogEventsList::showLogExtract(
					$wgOut,
					'block',
					$user->getUserPage(),
					'',
					array(
						'lim' => 1,
						'showIfEmpty' => false,
						'msgKey' => array(
							'blocked-notice-logextract',
							$user->getName() # Support GENDER in notice
						)
					)
				);
			}
		}
		# Try to add a custom edit intro, or use the standard one if this is not possible.
		if ( !$this->showCustomIntro() && !$this->mTitle->exists() ) {
			if ( $wgUser->isLoggedIn() ) {
				$wgOut->wrapWikiMsg( "<div class=\"mw-newarticletext\">\n$1\n</div>", 'newarticletext' );
			} else {
				$wgOut->wrapWikiMsg( "<div class=\"mw-newarticletextanon\">\n$1\n</div>", 'newarticletextanon' );
			}
		}
		# Give a notice if the user is editing a deleted/moved page...
		if ( !$this->mTitle->exists() ) {
			LogEventsList::showLogExtract( $wgOut, array( 'delete', 'move' ), $this->mTitle,
				'', array( 'lim' => 10,
					   'conds' => array( "log_action != 'revision'" ),
					   'showIfEmpty' => false,
					   'msgKey' => array( 'recreate-moveddeleted-warn' ) )
			);
		}
	}

	/**
	 * Attempt to show a custom editing introduction, if supplied
	 *
	 * @return bool
	 */
	protected function showCustomIntro() {
		if ( $this->editintro ) {
			$title = Title::newFromText( $this->editintro );
			if ( $title instanceof Title && $title->exists() && $title->userCan( 'read' ) ) {
				global $wgOut;
				// Added using template syntax, to take <noinclude>'s into account.
				$wgOut->addWikiTextTitleTidy( '{{:' . $title->getFullText() . '}}', $this->mTitle );
				return true;
			} else {
				return false;
			}
		} else {
			return false;
		}
	}

	/**
	 * Send the edit form and related headers to $wgOut
	 * @param $formCallback Callback that takes an OutputPage parameter; will be called
	 *     during form output near the top, for captchas and the like.
	 */
	function showEditForm( $formCallback = null ) {
		global $wgOut, $wgUser;

		wfProfileIn( __METHOD__ );

		# need to parse the preview early so that we know which templates are used,
		# otherwise users with "show preview after edit box" will get a blank list
		# we parse this near the beginning so that setHeaders can do the title
		# setting work instead of leaving it in getPreviewText
		$previewOutput = '';
		if ( $this->formtype == 'preview' ) {
			$previewOutput = $this->getPreviewText();
		}

		wfRunHooks( 'EditPage::showEditForm:initial', array( &$this, &$wgOut ) );

		$this->setHeaders();

		if ( $this->showHeader() === false ) {
			wfProfileOut( __METHOD__ );
			return;
		}

		$wgOut->addHTML( $this->editFormPageTop );

		if ( $wgUser->getOption( 'previewontop' ) ) {
			$this->displayPreviewArea( $previewOutput, true );
		}

		$wgOut->addHTML( $this->editFormTextTop );

		$showToolbar = true;
		if ( $this->wasDeletedSinceLastEdit() ) {
			if ( $this->formtype == 'save' ) {
				// Hide the toolbar and edit area, user can click preview to get it back
				// Add an confirmation checkbox and explanation.
				$showToolbar = false;
			} else {
				$wgOut->wrapWikiMsg( "<div class='error mw-deleted-while-editing'>\n$1\n</div>",
					'deletedwhileediting' );
			}
		}

		#FIXME: add EditForm plugin interface and use it here! #FIXME: search for textarea1 and textares2, and allow EditForm to override all uses.
		$wgOut->addHTML( Html::openElement( 'form', array( 'id' => self::EDITFORM_ID, 'name' => self::EDITFORM_ID,
			'method' => 'post', 'action' => $this->getActionURL( $this->getContextTitle() ),
			'enctype' => 'multipart/form-data' ) ) );

		if ( is_callable( $formCallback ) ) {
			call_user_func_array( $formCallback, array( &$wgOut ) );
		}

		wfRunHooks( 'EditPage::showEditForm:fields', array( &$this, &$wgOut ) );

		// Put these up at the top to ensure they aren't lost on early form submission
		$this->showFormBeforeText();

		if ( $this->wasDeletedSinceLastEdit() && 'save' == $this->formtype ) {
			$username = $this->lastDelete->user_name;
			$comment = $this->lastDelete->log_comment;

			// It is better to not parse the comment at all than to have templates expanded in the middle
			// TODO: can the checkLabel be moved outside of the div so that wrapWikiMsg could be used?
			$key = $comment === ''
				? 'confirmrecreate-noreason'
				: 'confirmrecreate';
			$wgOut->addHTML(
				'<div class="mw-confirm-recreate">' .
				wfMsgExt( $key, 'parseinline', $username, "<nowiki>$comment</nowiki>" ) .
				Xml::checkLabel( wfMsg( 'recreate' ), 'wpRecreate', 'wpRecreate', false,
					array( 'title' => Linker::titleAttrib( 'recreate' ), 'tabindex' => 1, 'id' => 'wpRecreate' )
				) .
				'</div>'
			);
		}

		# When the summary is hidden, also hide them on preview/show changes
		if( $this->nosummary ) {
			$wgOut->addHTML( Html::hidden( 'nosummary', true ) );
		}

		# If a blank edit summary was previously provided, and the appropriate
		# user preference is active, pass a hidden tag as wpIgnoreBlankSummary. This will stop the
		# user being bounced back more than once in the event that a summary
		# is not required.
		#####
		# For a bit more sophisticated detection of blank summaries, hash the
		# automatic one and pass that in the hidden field wpAutoSummary.
		if ( $this->missingSummary || ( $this->section == 'new' && $this->nosummary ) ) {
			$wgOut->addHTML( Html::hidden( 'wpIgnoreBlankSummary', true ) );
		}

		if ( $this->hasPresetSummary ) {
			// If a summary has been preset using &summary= we dont want to prompt for
			// a different summary. Only prompt for a summary if the summary is blanked.
			// (Bug 17416)
			$this->autoSumm = md5( '' );
		}

		$autosumm = $this->autoSumm ? $this->autoSumm : md5( $this->summary );
		$wgOut->addHTML( Html::hidden( 'wpAutoSummary', $autosumm ) );

		$wgOut->addHTML( Html::hidden( 'oldid', $this->oldid ) );

		$wgOut->addHTML( Html::hidden( 'format', $this->content_format ) );
		$wgOut->addHTML( Html::hidden( 'model', $this->content_model ) );

		if ( $this->section == 'new' ) {
			$this->showSummaryInput( true, $this->summary );
			$wgOut->addHTML( $this->getSummaryPreview( true, $this->summary ) );
		}

		$wgOut->addHTML( $this->editFormTextBeforeContent );

		if ( !$this->isCssJsSubpage && $showToolbar && $wgUser->getOption( 'showtoolbar' ) ) {
			$wgOut->addHTML( EditPage::getEditToolbar() );
		}

		if ( $this->isConflict ) {
			// In an edit conflict bypass the overrideable content form method
			// and fallback to the raw wpTextbox1 since editconflicts can't be
			// resolved between page source edits and custom ui edits using the
			// custom edit ui.
			$this->textbox2 = $this->textbox1;

			$content = $this->getCurrentContent();
			$this->textbox1 = $content->serialize( $this->content_format );

			$this->showTextbox1();
		} else {
			$this->showContentForm();
		}

		$wgOut->addHTML( $this->editFormTextAfterContent );

		$wgOut->addWikiText( $this->getCopywarn() );

		$wgOut->addHTML( $this->editFormTextAfterWarn );

		$this->showStandardInputs();

		$this->showFormAfterText();

		$this->showTosSummary();

		$this->showEditTools();

		$wgOut->addHTML( $this->editFormTextAfterTools . "\n" );

		$wgOut->addHTML( Html::rawElement( 'div', array( 'class' => 'templatesUsed' ),
			Linker::formatTemplates( $this->getTemplates(), $this->preview, $this->section != '' ) ) );

		$wgOut->addHTML( Html::rawElement( 'div', array( 'class' => 'hiddencats' ),
			Linker::formatHiddenCategories( $this->mArticle->getHiddenCategories() ) ) );

		if ( $this->isConflict ) {
			$this->showConflict();
		}

		$wgOut->addHTML( $this->editFormTextBottom . "\n</form>\n" );

		if ( !$wgUser->getOption( 'previewontop' ) ) {
			$this->displayPreviewArea( $previewOutput, false );
		}

		wfProfileOut( __METHOD__ );
	}

	/**
	 * Extract the section title from current section text, if any.
	 *
	 * @param string $text
	 * @return Mixed|string or false
	 */
	public static function extractSectionTitle( $text ) {
		preg_match( "/^(=+)(.+)\\1\\s*(\n|$)/i", $text, $matches );
		if ( !empty( $matches[2] ) ) {
			global $wgParser;
			return $wgParser->stripSectionName( trim( $matches[2] ) );
		} else {
			return false;
		}
	}

	protected function showHeader() {
		global $wgOut, $wgUser, $wgMaxArticleSize, $wgLang;

		if ( $this->mTitle->isTalkPage() ) {
			$wgOut->addWikiMsg( 'talkpagetext' );
		}

		# Optional notices on a per-namespace and per-page basis
		$editnotice_ns = 'editnotice-' . $this->mTitle->getNamespace();
		$editnotice_ns_message = wfMessage( $editnotice_ns );
		if ( $editnotice_ns_message->exists() ) {
			$wgOut->addWikiText( $editnotice_ns_message->plain() );
		}
		if ( MWNamespace::hasSubpages( $this->mTitle->getNamespace() ) ) {
			$parts = explode( '/', $this->mTitle->getDBkey() );
			$editnotice_base = $editnotice_ns;
			while ( count( $parts ) > 0 ) {
				$editnotice_base .= '-' . array_shift( $parts );
				$editnotice_base_msg = wfMessage( $editnotice_base );
				if ( $editnotice_base_msg->exists() ) {
					$wgOut->addWikiText( $editnotice_base_msg->plain() );
				}
			}
		} else {
			# Even if there are no subpages in namespace, we still don't want / in MW ns.
			$editnoticeText = $editnotice_ns . '-' . str_replace( '/', '-', $this->mTitle->getDBkey() );
			$editnoticeMsg = wfMessage( $editnoticeText );
			if ( $editnoticeMsg->exists() ) {
				$wgOut->addWikiText( $editnoticeMsg->plain() );
			}
		}

		if ( $this->isConflict ) {
			$wgOut->wrapWikiMsg( "<div class='mw-explainconflict'>\n$1\n</div>", 'explainconflict' );
			$this->edittime = $this->mArticle->getTimestamp();
		} else {
			if ( $this->section != '' && !$this->isSectionEditSupported() ) {
				// We use $this->section to much before this and getVal('wgSection') directly in other places
				// at this point we can't reset $this->section to '' to fallback to non-section editing.
				// Someone is welcome to try refactoring though
				$wgOut->showErrorPage( 'sectioneditnotsupported-title', 'sectioneditnotsupported-text' );
				return false;
			}

			if ( $this->section != '' && $this->section != 'new' ) {
				if ( !$this->summary && !$this->preview && !$this->diff ) {
					$sectionTitle = self::extractSectionTitle( $this->textbox1 );
					if ( $sectionTitle !== false ) {
						$this->summary = "/* $sectionTitle */ ";
					}
				}
			}

			if ( $this->missingComment ) {
				$wgOut->wrapWikiMsg( "<div id='mw-missingcommenttext'>\n$1\n</div>", 'missingcommenttext' );
			}

			if ( $this->missingSummary && $this->section != 'new' ) {
				$wgOut->wrapWikiMsg( "<div id='mw-missingsummary'>\n$1\n</div>", 'missingsummary' );
			}

			if ( $this->missingSummary && $this->section == 'new' ) {
				$wgOut->wrapWikiMsg( "<div id='mw-missingcommentheader'>\n$1\n</div>", 'missingcommentheader' );
			}

			if ( $this->hookError !== '' ) {
				$wgOut->addWikiText( $this->hookError );
			}

			if ( !$this->checkUnicodeCompliantBrowser() ) {
				$wgOut->addWikiMsg( 'nonunicodebrowser' );
			}

			if ( $this->section != 'new' ) {
				$revision = $this->mArticle->getRevisionFetched();
				if ( $revision ) {
					// Let sysop know that this will make private content public if saved

					if ( !$revision->userCan( Revision::DELETED_TEXT ) ) {
						$wgOut->wrapWikiMsg( "<div class='mw-warning plainlinks'>\n$1\n</div>\n", 'rev-deleted-text-permission' );
					} elseif ( $revision->isDeleted( Revision::DELETED_TEXT ) ) {
						$wgOut->wrapWikiMsg( "<div class='mw-warning plainlinks'>\n$1\n</div>\n", 'rev-deleted-text-view' );
					}

					if ( !$revision->isCurrent() ) {
						$this->mArticle->setOldSubtitle( $revision->getId() );
						$wgOut->addWikiMsg( 'editingold' );
					}
				} elseif ( $this->mTitle->exists() ) {
					// Something went wrong

					$wgOut->wrapWikiMsg( "<div class='errorbox'>\n$1\n</div>\n",
						array( 'missing-article', $this->mTitle->getPrefixedText(),
						wfMsgNoTrans( 'missingarticle-rev', $this->oldid ) ) );
				}
			}
		}

		if ( wfReadOnly() ) {
			$wgOut->wrapWikiMsg( "<div id=\"mw-read-only-warning\">\n$1\n</div>", array( 'readonlywarning', wfReadOnlyReason() ) );
		} elseif ( $wgUser->isAnon() ) {
			if ( $this->formtype != 'preview' ) {
				$wgOut->wrapWikiMsg( "<div id=\"mw-anon-edit-warning\">\n$1</div>", 'anoneditwarning' );
			} else {
				$wgOut->wrapWikiMsg( "<div id=\"mw-anon-preview-warning\">\n$1</div>", 'anonpreviewwarning' );
			}
		} else {
			if ( $this->isCssJsSubpage ) {
				# Check the skin exists
				if ( $this->isWrongCaseCssJsPage ) {
					$wgOut->wrapWikiMsg( "<div class='error' id='mw-userinvalidcssjstitle'>\n$1\n</div>", array( 'userinvalidcssjstitle', $this->mTitle->getSkinFromCssJsSubpage() ) );
				}
				if ( $this->formtype !== 'preview' ) {
					if ( $this->isCssSubpage )
						$wgOut->wrapWikiMsg( "<div id='mw-usercssyoucanpreview'>\n$1\n</div>", array( 'usercssyoucanpreview' ) );
					if ( $this->isJsSubpage )
						$wgOut->wrapWikiMsg( "<div id='mw-userjsyoucanpreview'>\n$1\n</div>", array( 'userjsyoucanpreview' ) );
				}
			}
		}

		if ( $this->mTitle->getNamespace() != NS_MEDIAWIKI && $this->mTitle->isProtected( 'edit' ) ) {
			# Is the title semi-protected?
			if ( $this->mTitle->isSemiProtected() ) {
				$noticeMsg = 'semiprotectedpagewarning';
			} else {
				# Then it must be protected based on static groups (regular)
				$noticeMsg = 'protectedpagewarning';
			}
			LogEventsList::showLogExtract( $wgOut, 'protect', $this->mTitle, '',
				array( 'lim' => 1, 'msgKey' => array( $noticeMsg ) ) );
		}
		if ( $this->mTitle->isCascadeProtected() ) {
			# Is this page under cascading protection from some source pages?
			list( $cascadeSources, /* $restrictions */ ) = $this->mTitle->getCascadeProtectionSources();
			$notice = "<div class='mw-cascadeprotectedwarning'>\n$1\n";
			$cascadeSourcesCount = count( $cascadeSources );
			if ( $cascadeSourcesCount > 0 ) {
				# Explain, and list the titles responsible
				foreach ( $cascadeSources as $page ) {
					$notice .= '* [[:' . $page->getPrefixedText() . "]]\n";
				}
			}
			$notice .= '</div>';
			$wgOut->wrapWikiMsg( $notice, array( 'cascadeprotectedwarning', $cascadeSourcesCount ) );
		}
		if ( !$this->mTitle->exists() && $this->mTitle->getRestrictions( 'create' ) ) {
			LogEventsList::showLogExtract( $wgOut, 'protect', $this->mTitle, '',
				array( 'lim' => 1,
					'showIfEmpty' => false,
					'msgKey' => array( 'titleprotectedwarning' ),
					'wrap' => "<div class=\"mw-titleprotectedwarning\">\n$1</div>" ) );
		}

		if ( $this->kblength === false ) {
			$this->kblength = (int)( strlen( $this->textbox1 ) / 1024 );
		}

		if ( $this->tooBig || $this->kblength > $wgMaxArticleSize ) {
			$wgOut->wrapWikiMsg( "<div class='error' id='mw-edit-longpageerror'>\n$1\n</div>",
				array( 'longpageerror', $wgLang->formatNum( $this->kblength ), $wgLang->formatNum( $wgMaxArticleSize ) ) );
		} else {
			if ( !wfMessage( 'longpage-hint' )->isDisabled() ) {
				$wgOut->wrapWikiMsg( "<div id='mw-edit-longpage-hint'>\n$1\n</div>",
					array( 'longpage-hint', $wgLang->formatSize( strlen( $this->textbox1 ) ), strlen( $this->textbox1 ) )
				);
			}
		}
	}

	/**
	 * Standard summary input and label (wgSummary), abstracted so EditPage
	 * subclasses may reorganize the form.
	 * Note that you do not need to worry about the label's for=, it will be
	 * inferred by the id given to the input. You can remove them both by
	 * passing array( 'id' => false ) to $userInputAttrs.
	 *
	 * @param $summary string The value of the summary input
	 * @param $labelText string The html to place inside the label
	 * @param $inputAttrs array of attrs to use on the input
	 * @param $spanLabelAttrs array of attrs to use on the span inside the label
	 *
	 * @return array An array in the format array( $label, $input )
	 */
	function getSummaryInput( $summary = "", $labelText = null, $inputAttrs = null, $spanLabelAttrs = null ) {
		// Note: the maxlength is overriden in JS to 250 and to make it use UTF-8 bytes, not characters.
		$inputAttrs = ( is_array( $inputAttrs ) ? $inputAttrs : array() ) + array(
			'id' => 'wpSummary',
			'maxlength' => '200',
			'tabindex' => '1',
			'size' => 60,
			'spellcheck' => 'true',
		) + Linker::tooltipAndAccesskeyAttribs( 'summary' );

		$spanLabelAttrs = ( is_array( $spanLabelAttrs ) ? $spanLabelAttrs : array() ) + array(
			'class' => $this->missingSummary ? 'mw-summarymissed' : 'mw-summary',
			'id' => "wpSummaryLabel"
		);

		$label = null;
		if ( $labelText ) {
			$label = Xml::tags( 'label', $inputAttrs['id'] ? array( 'for' => $inputAttrs['id'] ) : null, $labelText );
			$label = Xml::tags( 'span', $spanLabelAttrs, $label );
		}

		$input = Html::input( 'wpSummary', $summary, 'text', $inputAttrs );

		return array( $label, $input );
	}

	/**
	 * @param $isSubjectPreview Boolean: true if this is the section subject/title
	 *                          up top, or false if this is the comment summary
	 *                          down below the textarea
	 * @param $summary String: The text of the summary to display
	 * @return String
	 */
	protected function showSummaryInput( $isSubjectPreview, $summary = "" ) {
		global $wgOut, $wgContLang;
		# Add a class if 'missingsummary' is triggered to allow styling of the summary line
		$summaryClass = $this->missingSummary ? 'mw-summarymissed' : 'mw-summary';
		if ( $isSubjectPreview ) {
			if ( $this->nosummary ) {
				return;
			}
		} else {
			if ( !$this->mShowSummaryField ) {
				return;
			}
		}
		$summary = $wgContLang->recodeForEdit( $summary );
		$labelText = wfMsgExt( $isSubjectPreview ? 'subject' : 'summary', 'parseinline' );
		list( $label, $input ) = $this->getSummaryInput( $summary, $labelText, array( 'class' => $summaryClass ), array() );
		$wgOut->addHTML( "{$label} {$input}" );
	}

	/**
	 * @param $isSubjectPreview Boolean: true if this is the section subject/title
	 *                          up top, or false if this is the comment summary
	 *                          down below the textarea
	 * @param $summary String: the text of the summary to display
	 * @return String
	 */
	protected function getSummaryPreview( $isSubjectPreview, $summary = "" ) {
		if ( !$summary || ( !$this->preview && !$this->diff ) )
			return "";

		global $wgParser;

		if ( $isSubjectPreview )
			$summary = wfMsgForContent( 'newsectionsummary', $wgParser->stripSectionName( $summary ) );

		$message = $isSubjectPreview ? 'subject-preview' : 'summary-preview';

		$summary = wfMsgExt( $message, 'parseinline' ) . Linker::commentBlock( $summary, $this->mTitle, $isSubjectPreview );
		return Xml::tags( 'div', array( 'class' => 'mw-summary-preview' ), $summary );
	}

	protected function showFormBeforeText() {
		global $wgOut;
		$section = htmlspecialchars( $this->section );
		$wgOut->addHTML( <<<HTML
<input type='hidden' value="{$section}" name="wpSection" />
<input type='hidden' value="{$this->starttime}" name="wpStarttime" />
<input type='hidden' value="{$this->edittime}" name="wpEdittime" />
<input type='hidden' value="{$this->scrolltop}" name="wpScrolltop" id="wpScrolltop" />

HTML
		);
		if ( !$this->checkUnicodeCompliantBrowser() )
			$wgOut->addHTML( Html::hidden( 'safemode', '1' ) );
	}

	protected function showFormAfterText() {
		global $wgOut, $wgUser;
		/**
		 * To make it harder for someone to slip a user a page
		 * which submits an edit form to the wiki without their
		 * knowledge, a random token is associated with the login
		 * session. If it's not passed back with the submission,
		 * we won't save the page, or render user JavaScript and
		 * CSS previews.
		 *
		 * For anon editors, who may not have a session, we just
		 * include the constant suffix to prevent editing from
		 * broken text-mangling proxies.
		 */
		$wgOut->addHTML( "\n" . Html::hidden( "wpEditToken", $wgUser->getEditToken() ) . "\n" );
	}

	/**
	 * Subpage overridable method for printing the form for page content editing
	 * By default this simply outputs wpTextbox1
	 * Subclasses can override this to provide a custom UI for editing;
	 * be it a form, or simply wpTextbox1 with a modified content that will be
	 * reverse modified when extracted from the post data.
	 * Note that this is basically the inverse for importContentFormData
	 */
	protected function showContentForm() {
		$this->showTextbox1();
	}

	/**
	 * Method to output wpTextbox1
	 * The $textoverride method can be used by subclasses overriding showContentForm
	 * to pass back to this method.
	 *
	 * @param $customAttribs array of html attributes to use in the textarea
	 * @param $textoverride String: optional text to override $this->textarea1 with
	 */
	protected function showTextbox1( $customAttribs = null, $textoverride = null ) {
		if ( $this->wasDeletedSinceLastEdit() && $this->formtype == 'save' ) {
			$attribs = array( 'style' => 'display:none;' );
		} else {
			$classes = array(); // Textarea CSS
			if ( $this->mTitle->getNamespace() != NS_MEDIAWIKI && $this->mTitle->isProtected( 'edit' ) ) {
				# Is the title semi-protected?
				if ( $this->mTitle->isSemiProtected() ) {
					$classes[] = 'mw-textarea-sprotected';
				} else {
					# Then it must be protected based on static groups (regular)
					$classes[] = 'mw-textarea-protected';
				}
				# Is the title cascade-protected?
				if ( $this->mTitle->isCascadeProtected() ) {
					$classes[] = 'mw-textarea-cprotected';
				}
			}

			$attribs = array( 'tabindex' => 1 );

			if ( is_array( $customAttribs ) ) {
				$attribs += $customAttribs;
			}

			if ( count( $classes ) ) {
				if ( isset( $attribs['class'] ) ) {
					$classes[] = $attribs['class'];
				}
				$attribs['class'] = implode( ' ', $classes );
			}
		}

		$this->showTextbox( $textoverride !== null ? $textoverride : $this->textbox1, 'wpTextbox1', $attribs );
	}

	protected function showTextbox2() {
		$this->showTextbox( $this->textbox2, 'wpTextbox2', array( 'tabindex' => 6, 'readonly' ) );
	}

	protected function showTextbox( $text, $name, $customAttribs = array() ) {
		global $wgOut, $wgUser;

		$wikitext = $this->safeUnicodeOutput( $text );
		if ( strval( $wikitext ) !== '' ) {
			// Ensure there's a newline at the end, otherwise adding lines
			// is awkward.
			// But don't add a newline if the ext is empty, or Firefox in XHTML
			// mode will show an extra newline. A bit annoying.
			$wikitext .= "\n";
		}

		$attribs = $customAttribs + array(
			'accesskey' => ',',
			'id'   => $name,
			'cols' => $wgUser->getIntOption( 'cols' ),
			'rows' => $wgUser->getIntOption( 'rows' ),
			'style' => '' // avoid php notices when appending preferences (appending allows customAttribs['style'] to still work
		);

		$pageLang = $this->mTitle->getPageLanguage();
		$attribs['lang'] = $pageLang->getCode();
		$attribs['dir'] = $pageLang->getDir();

		$wgOut->addHTML( Html::textarea( $name, $wikitext, $attribs ) );
	}

	protected function displayPreviewArea( $previewOutput, $isOnTop = false ) {
		global $wgOut;
		$classes = array();
		if ( $isOnTop )
			$classes[] = 'ontop';

		$attribs = array( 'id' => 'wikiPreview', 'class' => implode( ' ', $classes ) );

		if ( $this->formtype != 'preview' )
			$attribs['style'] = 'display: none;';

		$wgOut->addHTML( Xml::openElement( 'div', $attribs ) );

		if ( $this->formtype == 'preview' ) {
			$this->showPreview( $previewOutput );
		}

		$wgOut->addHTML( '</div>' );

		if ( $this->formtype == 'diff' ) {
			$this->showDiff();
		}
	}

	/**
	 * Append preview output to $wgOut.
	 * Includes category rendering if this is a category page.
	 *
	 * @param $text String: the HTML to be output for the preview.
	 */
	protected function showPreview( $text ) {
		global $wgOut;
		if ( $this->mTitle->getNamespace() == NS_CATEGORY ) {
			$this->mArticle->openShowCategory();
		}
		# This hook seems slightly odd here, but makes things more
		# consistent for extensions.
		wfRunHooks( 'OutputPageBeforeHTML', array( &$wgOut, &$text ) );
		$wgOut->addHTML( $text );
		if ( $this->mTitle->getNamespace() == NS_CATEGORY ) {
			$this->mArticle->closeShowCategory();
		}
	}

	/**
	 * Get a diff between the current contents of the edit box and the
	 * version of the page we're editing from.
	 *
	 * If this is a section edit, we'll replace the section as for final
	 * save and then make a comparison.
	 */
	function showDiff() {
		global $wgUser, $wgContLang, $wgParser, $wgOut;

		$oldtitlemsg = 'currentrev';
		# if message does not exist, show diff against the preloaded default
		if( $this->mTitle->getNamespace() == NS_MEDIAWIKI && !$this->mTitle->exists() ) {
			$oldtext = $this->mTitle->getDefaultMessageText();
			if( $oldtext !== false ) {
				$oldtitlemsg = 'defaultmessagetext';
				$oldContent = ContentHandler::makeContent( $oldtext, $this->mTitle );
			} else {
				$oldContent = null;
			}
		} else {
			$oldContent = $this->getOriginalContent();
		}

		$textboxContent = ContentHandler::makeContent( $this->textbox1, $this->getTitle(),
														$this->content_model, $this->content_format ); #XXX: handle parse errors ?

		$newContent = $this->mArticle->replaceSectionContent(
													$this->section, $textboxContent,
													$this->summary, $this->edittime );

		# hanlde legacy text-based hook
		$newtext_orig = $newContent->serialize( $this->content_format );
		$newtext = $newtext_orig; #clone
		wfRunHooks( 'EditPageGetDiffText', array( $this, &$newtext ) );

		if ( $newtext != $newtext_orig ) {
						#if the hook changed the text, create a new Content object accordingly.
						$newContent = ContentHandler::makeContent( $newtext, $this->getTitle(), $newContent->getModel() ); #XXX: handle parse errors ?
		}

		wfRunHooks( 'EditPageGetDiffContent', array( $this, &$newContent ) );

		$popts = ParserOptions::newFromUserAndLang( $wgUser, $wgContLang );
		$newContent = $newContent->preSaveTransform( $this->mTitle, $wgUser, $popts );

		if ( ( $oldContent && !$oldContent->isEmpty() ) || ( $newContent && !$newContent->isEmpty() ) ) {
			$oldtitle = wfMsgExt( $oldtitlemsg, array( 'parseinline' ) );
			$newtitle = wfMsgExt( 'yourtext', array( 'parseinline' ) );

			$de = $oldContent->getContentHandler()->createDifferenceEngine( $this->mArticle->getContext() );
			$de->setContent( $oldContent, $newContent );

			$difftext = $de->getDiff( $oldtitle, $newtitle );
			$de->showDiffStyle();
		} else {
			$difftext = '';
		}

		$wgOut->addHTML( '<div id="wikiDiff">' . $difftext . '</div>' );
	}

	/**
	 * Give a chance for site and per-namespace customizations of
	 * terms of service summary link that might exist separately
	 * from the copyright notice.
	 *
	 * This will display between the save button and the edit tools,
	 * so should remain short!
	 */
	protected function showTosSummary() {
		$msg = 'editpage-tos-summary';
		wfRunHooks( 'EditPageTosSummary', array( $this->mTitle, &$msg ) );
		if ( !wfMessage( $msg )->isDisabled() ) {
			global $wgOut;
			$wgOut->addHTML( '<div class="mw-tos-summary">' );
			$wgOut->addWikiMsg( $msg );
			$wgOut->addHTML( '</div>' );
		}
	}

	protected function showEditTools() {
		global $wgOut;
		$wgOut->addHTML( '<div class="mw-editTools">' .
			wfMessage( 'edittools' )->inContentLanguage()->parse() .
			'</div>' );
	}

	protected function getCopywarn() {
		global $wgRightsText;
		if ( $wgRightsText ) {
			$copywarnMsg = array( 'copyrightwarning',
				'[[' . wfMsgForContent( 'copyrightpage' ) . ']]',
				$wgRightsText );
		} else {
			$copywarnMsg = array( 'copyrightwarning2',
				'[[' . wfMsgForContent( 'copyrightpage' ) . ']]' );
		}
		// Allow for site and per-namespace customization of contribution/copyright notice.
		wfRunHooks( 'EditPageCopyrightWarning', array( $this->mTitle, &$copywarnMsg ) );

		return "<div id=\"editpage-copywarn\">\n" .
			call_user_func_array( "wfMsgNoTrans", $copywarnMsg ) . "\n</div>";
	}

	protected function showStandardInputs( &$tabindex = 2 ) {
		global $wgOut;
		$wgOut->addHTML( "<div class='editOptions'>\n" );

		if ( $this->section != 'new' ) {
			$this->showSummaryInput( false, $this->summary );
			$wgOut->addHTML( $this->getSummaryPreview( false, $this->summary ) );
		}

		$checkboxes = $this->getCheckboxes( $tabindex,
			array( 'minor' => $this->minoredit, 'watch' => $this->watchthis ) );
		$wgOut->addHTML( "<div class='editCheckboxes'>" . implode( $checkboxes, "\n" ) . "</div>\n" );
		$wgOut->addHTML( "<div class='editButtons'>\n" );
		$wgOut->addHTML( implode( $this->getEditButtons( $tabindex ), "\n" ) . "\n" );

		$cancel = $this->getCancelLink();
		if ( $cancel !== '' ) {
			$cancel .= wfMsgExt( 'pipe-separator' , 'escapenoentities' );
		}
		$edithelpurl = Skin::makeInternalOrExternalUrl( wfMsgForContent( 'edithelppage' ) );
		$edithelp = '<a target="helpwindow" href="' . $edithelpurl . '">' .
			htmlspecialchars( wfMsg( 'edithelp' ) ) . '</a> ' .
			htmlspecialchars( wfMsg( 'newwindow' ) );
		$wgOut->addHTML( "	<span class='editHelp'>{$cancel}{$edithelp}</span>\n" );
		$wgOut->addHTML( "</div><!-- editButtons -->\n</div><!-- editOptions -->\n" );
	}

	/**
	 * Show an edit conflict. textbox1 is already shown in showEditForm().
	 * If you want to use another entry point to this function, be careful.
	 */
	protected function showConflict() {
		global $wgOut;

		if ( wfRunHooks( 'EditPageBeforeConflictDiff', array( &$this, &$wgOut ) ) ) {
			$wgOut->wrapWikiMsg( '<h2>$1</h2>', "yourdiff" );

			$content1 = ContentHandler::makeContent( $this->textbox1, $this->getTitle(), $this->content_model, $this->content_format ); #XXX: handle parse errors?
			$content2 = ContentHandler::makeContent( $this->textbox2, $this->getTitle(), $this->content_model, $this->content_format ); #XXX: handle parse errors?

			$handler = ContentHandler::getForModelID( $this->content_model );
			$de = $handler->createDifferenceEngine( $this->mArticle->getContext() );
			$de->setContent( $content2, $content1 );
			$de->showDiff( wfMsgExt( 'yourtext', 'parseinline' ), wfMsg( 'storedversion' ) );

			$wgOut->wrapWikiMsg( '<h2>$1</h2>', "yourtext" );
			$this->showTextbox2();
		}
	}

	/**
	 * @return string
	 */
	public function getCancelLink() {
		$cancelParams = array();
		if ( !$this->isConflict && $this->oldid > 0 ) {
			$cancelParams['oldid'] = $this->oldid;
		}

		return Linker::linkKnown(
			$this->getContextTitle(),
			wfMsgExt( 'cancel', array( 'parseinline' ) ),
			array( 'id' => 'mw-editform-cancel' ),
			$cancelParams
		);
	}

	/**
	 * Returns the URL to use in the form's action attribute.
	 * This is used by EditPage subclasses when simply customizing the action
	 * variable in the constructor is not enough. This can be used when the
	 * EditPage lives inside of a Special page rather than a custom page action.
	 *
	 * @param $title Title object for which is being edited (where we go to for &action= links)
	 * @return string
	 */
	protected function getActionURL( Title $title ) {
		return $title->getLocalURL( array( 'action' => $this->action ) );
	}

	/**
	 * Check if a page was deleted while the user was editing it, before submit.
	 * Note that we rely on the logging table, which hasn't been always there,
	 * but that doesn't matter, because this only applies to brand new
	 * deletes.
	 */
	protected function wasDeletedSinceLastEdit() {
		if ( $this->deletedSinceEdit !== null ) {
			return $this->deletedSinceEdit;
		}

		$this->deletedSinceEdit = false;

		if ( $this->mTitle->isDeletedQuick() ) {
			$this->lastDelete = $this->getLastDelete();
			if ( $this->lastDelete ) {
				$deleteTime = wfTimestamp( TS_MW, $this->lastDelete->log_timestamp );
				if ( $deleteTime > $this->starttime ) {
					$this->deletedSinceEdit = true;
				}
			}
		}

		return $this->deletedSinceEdit;
	}

	protected function getLastDelete() {
		$dbr = wfGetDB( DB_SLAVE );
		$data = $dbr->selectRow(
			array( 'logging', 'user' ),
			array( 'log_type',
				   'log_action',
				   'log_timestamp',
				   'log_user',
				   'log_namespace',
				   'log_title',
				   'log_comment',
				   'log_params',
				   'log_deleted',
				   'user_name' ),
			array( 'log_namespace' => $this->mTitle->getNamespace(),
				   'log_title' => $this->mTitle->getDBkey(),
				   'log_type' => 'delete',
				   'log_action' => 'delete',
				   'user_id=log_user' ),
			__METHOD__,
			array( 'LIMIT' => 1, 'ORDER BY' => 'log_timestamp DESC' )
		);
		// Quick paranoid permission checks...
		if ( is_object( $data ) ) {
			if ( $data->log_deleted & LogPage::DELETED_USER )
				$data->user_name = wfMsgHtml( 'rev-deleted-user' );
			if ( $data->log_deleted & LogPage::DELETED_COMMENT )
				$data->log_comment = wfMsgHtml( 'rev-deleted-comment' );
		}
		return $data;
	}

	/**
	 * Get the rendered text for previewing.
	 * @return string
	 */
	function getPreviewText() {
		global $wgOut, $wgUser, $wgParser, $wgRawHtml, $wgLang;

		wfProfileIn( __METHOD__ );

		if ( $wgRawHtml && !$this->mTokenOk ) {
			// Could be an offsite preview attempt. This is very unsafe if
			// HTML is enabled, as it could be an attack.
			$parsedNote = '';
			if ( $this->textbox1 !== '' ) {
				// Do not put big scary notice, if previewing the empty
				// string, which happens when you initially edit
				// a category page, due to automatic preview-on-open.
				$parsedNote = $wgOut->parse( "<div class='previewnote'>" .
					wfMsg( 'session_fail_preview_html' ) . "</div>", true, /* interface */true );
			}
			wfProfileOut( __METHOD__ );
			return $parsedNote;
		}

		$note = '';

		try {
			$content = ContentHandler::makeContent( $this->textbox1, $this->getTitle(), $this->content_model, $this->content_format );

			if ( $this->mTriedSave && !$this->mTokenOk ) {
				if ( $this->mTokenOkExceptSuffix ) {
					$note = wfMsg( 'token_suffix_mismatch' );
				} else {
					$note = wfMsg( 'session_fail_preview' );
				}
			} elseif ( $this->incompleteForm ) {
				$note = wfMsg( 'edit_form_incomplete' );
			} else {
				$note = wfMsg( 'previewnote' ) .
					' [[#' . self::EDITFORM_ID . '|' . $wgLang->getArrow() . ' ' . wfMsg( 'continue-editing' ) . ']]';
			}

			$parserOptions = ParserOptions::newFromUser( $wgUser );
			$parserOptions->setEditSection( false );
			$parserOptions->setTidy( true );
			$parserOptions->setIsPreview( true );
			$parserOptions->setIsSectionPreview( !is_null($this->section) && $this->section !== '' );

			if ( $this->mTitle->isCssJsSubpage() || $this->mTitle->isCssOrJsPage() ) {
				# don't parse non-wikitext pages, show message about preview
				if( $this->mTitle->isCssJsSubpage() ) {
					$level = 'user';
				} elseif( $this->mTitle->isCssOrJsPage() ) {
					$level = 'site';
				} else {
					$level = false;
				}

				if ( $content->getModel() == CONTENT_MODEL_CSS ) {
					$format = 'css';
				} elseif ( $content->getModel() == CONTENT_MODEL_JAVASCRIPT ) {
					$format = 'js';
				} else {
					$format = false;
				}

				# Used messages to make sure grep find them:
				# Messages: usercsspreview, userjspreview, sitecsspreview, sitejspreview
				if( $level && $format ) {
					$note = "<div id='mw-{$level}{$format}preview'>" . wfMsg( "{$level}{$format}preview" ) . "</div>";
				} else {
					$note = wfMsg( 'previewnote' );
				}
			} else {
				$note = wfMsg( 'previewnote' );
			}

			$rt = $content->getRedirectChain();

			if ( $rt ) {
				$previewHTML = $this->mArticle->viewRedirect( $rt, false );
			} else {

				# If we're adding a comment, we need to show the
				# summary as the headline
				if ( $this->section == "new" && $this->summary != "" ) {
					$content = $content->addSectionHeader( $this->summary );
				}

				$toparse_orig = $content->serialize( $this->content_format );
				$toparse = $toparse_orig;
				wfRunHooks( 'EditPageGetPreviewText', array( $this, &$toparse ) );

				if ( $toparse !== $toparse_orig ) {
					#hook changed the text, create new Content object
					$content = ContentHandler::makeContent( $toparse, $this->getTitle(), $this->content_model, $this->content_format );
				}

				wfRunHooks( 'EditPageGetPreviewContent', array( $this, &$content ) );

				$parserOptions->enableLimitReport();

				#XXX: For CSS/JS pages, we should have called the ShowRawCssJs hook here. But it's now deprecated, so never mind
				$content = $content->preSaveTransform( $this->mTitle, $wgUser, $parserOptions );

				// TODO: might be a saner way to get a meaningfull context here?
				$parserOutput = $content->getParserOutput( $this->getArticle()->getContext(), null, $parserOptions );

				$previewHTML = $parserOutput->getText();
				$this->mParserOutput = $parserOutput;
				$wgOut->addParserOutputNoText( $parserOutput );

				if ( count( $parserOutput->getWarnings() ) ) {
					$note .= "\n\n" . implode( "\n\n", $parserOutput->getWarnings() );
				}
			}
		} catch (MWContentSerializationException $ex) {
			$note .= "\n\n" . wfMsg('content-failed-to-parse', $this->content_model, $this->content_format, $ex->getMessage() );
			$previewHTML = '';
		}

		if ( $this->isConflict ) {
			$conflict = '<h2 id="mw-previewconflict">' . htmlspecialchars( wfMsg( 'previewconflict' ) ) . "</h2>\n";
		} else {
			$conflict = '<hr />';
		}

		$previewhead = "<div class='previewnote'>\n" .
			'<h2 id="mw-previewheader">' . htmlspecialchars( wfMsg( 'preview' ) ) . "</h2>" .
			$wgOut->parse( $note, true, /* interface */true ) . $conflict . "</div>\n";

		$pageLang = $this->mTitle->getPageLanguage();
		$attribs = array( 'lang' => $pageLang->getCode(), 'dir' => $pageLang->getDir(),
			'class' => 'mw-content-' . $pageLang->getDir() );
		$previewHTML = Html::rawElement( 'div', $attribs, $previewHTML );

		wfProfileOut( __METHOD__ );
		return $previewhead . $previewHTML . $this->previewTextAfterContent;
	}

	/**
	 * @return Array
	 */
	function getTemplates() {
		if ( $this->preview || $this->section != '' ) {
			$templates = array();
			if ( !isset( $this->mParserOutput ) ) {
				return $templates;
			}
			foreach ( $this->mParserOutput->getTemplates() as $ns => $template ) {
				foreach ( array_keys( $template ) as $dbk ) {
					$templates[] = Title::makeTitle( $ns, $dbk );
				}
			}
			return $templates;
		} else {
			return $this->mTitle->getTemplateLinksFrom();
		}
	}

	/**
	 * Shows a bulletin board style toolbar for common editing functions.
	 * It can be disabled in the user preferences.
	 * The necessary JavaScript code can be found in skins/common/edit.js.
	 *
	 * @return string
	 */
	static function getEditToolbar() {
		global $wgStylePath, $wgContLang, $wgLang, $wgOut;
		global $wgUseTeX, $wgEnableUploads, $wgForeignFileRepos;

		$imagesAvailable = $wgEnableUploads || count( $wgForeignFileRepos );

		/**
		 * $toolarray is an array of arrays each of which includes the
		 * filename of the button image (without path), the opening
		 * tag, the closing tag, optionally a sample text that is
		 * inserted between the two when no selection is highlighted
		 * and.  The tip text is shown when the user moves the mouse
		 * over the button.
		 *
		 * Also here: accesskeys (key), which are not used yet until
		 * someone can figure out a way to make them work in
		 * IE. However, we should make sure these keys are not defined
		 * on the edit page.
		 */
		$toolarray = array(
			array(
				'image'  => $wgLang->getImageFile( 'button-bold' ),
				'id'     => 'mw-editbutton-bold',
				'open'   => '\'\'\'',
				'close'  => '\'\'\'',
				'sample' => wfMsg( 'bold_sample' ),
				'tip'    => wfMsg( 'bold_tip' ),
				'key'    => 'B'
			),
			array(
				'image'  => $wgLang->getImageFile( 'button-italic' ),
				'id'     => 'mw-editbutton-italic',
				'open'   => '\'\'',
				'close'  => '\'\'',
				'sample' => wfMsg( 'italic_sample' ),
				'tip'    => wfMsg( 'italic_tip' ),
				'key'    => 'I'
			),
			array(
				'image'  => $wgLang->getImageFile( 'button-link' ),
				'id'     => 'mw-editbutton-link',
				'open'   => '[[',
				'close'  => ']]',
				'sample' => wfMsg( 'link_sample' ),
				'tip'    => wfMsg( 'link_tip' ),
				'key'    => 'L'
			),
			array(
				'image'  => $wgLang->getImageFile( 'button-extlink' ),
				'id'     => 'mw-editbutton-extlink',
				'open'   => '[',
				'close'  => ']',
				'sample' => wfMsg( 'extlink_sample' ),
				'tip'    => wfMsg( 'extlink_tip' ),
				'key'    => 'X'
			),
			array(
				'image'  => $wgLang->getImageFile( 'button-headline' ),
				'id'     => 'mw-editbutton-headline',
				'open'   => "\n== ",
				'close'  => " ==\n",
				'sample' => wfMsg( 'headline_sample' ),
				'tip'    => wfMsg( 'headline_tip' ),
				'key'    => 'H'
			),
			$imagesAvailable ? array(
				'image'  => $wgLang->getImageFile( 'button-image' ),
				'id'     => 'mw-editbutton-image',
				'open'   => '[[' . $wgContLang->getNsText( NS_FILE ) . ':',
				'close'  => ']]',
				'sample' => wfMsg( 'image_sample' ),
				'tip'    => wfMsg( 'image_tip' ),
				'key'    => 'D',
			) : false,
			$imagesAvailable ? array(
				'image'  => $wgLang->getImageFile( 'button-media' ),
				'id'     => 'mw-editbutton-media',
				'open'   => '[[' . $wgContLang->getNsText( NS_MEDIA ) . ':',
				'close'  => ']]',
				'sample' => wfMsg( 'media_sample' ),
				'tip'    => wfMsg( 'media_tip' ),
				'key'    => 'M'
			) : false,
			$wgUseTeX ? array(
				'image'  => $wgLang->getImageFile( 'button-math' ),
				'id'     => 'mw-editbutton-math',
				'open'   => "<math>",
				'close'  => "</math>",
				'sample' => wfMsg( 'math_sample' ),
				'tip'    => wfMsg( 'math_tip' ),
				'key'    => 'C'
			) : false,
			array(
				'image'  => $wgLang->getImageFile( 'button-nowiki' ),
				'id'     => 'mw-editbutton-nowiki',
				'open'   => "<nowiki>",
				'close'  => "</nowiki>",
				'sample' => wfMsg( 'nowiki_sample' ),
				'tip'    => wfMsg( 'nowiki_tip' ),
				'key'    => 'N'
			),
			array(
				'image'  => $wgLang->getImageFile( 'button-sig' ),
				'id'     => 'mw-editbutton-signature',
				'open'   => '--~~~~',
				'close'  => '',
				'sample' => '',
				'tip'    => wfMsg( 'sig_tip' ),
				'key'    => 'Y'
			),
			array(
				'image'  => $wgLang->getImageFile( 'button-hr' ),
				'id'     => 'mw-editbutton-hr',
				'open'   => "\n----\n",
				'close'  => '',
				'sample' => '',
				'tip'    => wfMsg( 'hr_tip' ),
				'key'    => 'R'
			)
		);

		$script = 'mw.loader.using("mediawiki.action.edit", function() {';
		foreach ( $toolarray as $tool ) {
			if ( !$tool ) {
				continue;
			}

			$params = array(
				$image = $wgStylePath . '/common/images/' . $tool['image'],
				// Note that we use the tip both for the ALT tag and the TITLE tag of the image.
				// Older browsers show a "speedtip" type message only for ALT.
				// Ideally these should be different, realistically they
				// probably don't need to be.
				$tip = $tool['tip'],
				$open = $tool['open'],
				$close = $tool['close'],
				$sample = $tool['sample'],
				$cssId = $tool['id'],
			);

			$script .= Xml::encodeJsCall( 'mw.toolbar.addButton', $params );
		}

		// This used to be called on DOMReady from mediawiki.action.edit, which
		// ended up causing race conditions with the setup code above.
		$script .= "\n" .
			"// Create button bar\n" .
			"$(function() { mw.toolbar.init(); } );\n";

		$script .= '});';
		$wgOut->addScript( Html::inlineScript( ResourceLoader::makeLoaderConditionalScript( $script ) ) );

		$toolbar = '<div id="toolbar"></div>';

		wfRunHooks( 'EditPageBeforeEditToolbar', array( &$toolbar ) );

		return $toolbar;
	}

	/**
	 * Returns an array of html code of the following checkboxes:
	 * minor and watch
	 *
	 * @param $tabindex int Current tabindex
	 * @param $checked Array of checkbox => bool, where bool indicates the checked
	 *                 status of the checkbox
	 *
	 * @return array
	 */
	public function getCheckboxes( &$tabindex, $checked ) {
		global $wgUser;

		$checkboxes = array();

		// don't show the minor edit checkbox if it's a new page or section
		if ( !$this->isNew ) {
			$checkboxes['minor'] = '';
			$minorLabel = wfMsgExt( 'minoredit', array( 'parseinline' ) );
			if ( $wgUser->isAllowed( 'minoredit' ) ) {
				$attribs = array(
					'tabindex'  => ++$tabindex,
					'accesskey' => wfMsg( 'accesskey-minoredit' ),
					'id'        => 'wpMinoredit',
				);
				$checkboxes['minor'] =
					Xml::check( 'wpMinoredit', $checked['minor'], $attribs ) .
					"&#160;<label for='wpMinoredit' id='mw-editpage-minoredit'" .
					Xml::expandAttributes( array( 'title' => Linker::titleAttrib( 'minoredit', 'withaccess' ) ) ) .
					">{$minorLabel}</label>";
			}
		}

		$watchLabel = wfMsgExt( 'watchthis', array( 'parseinline' ) );
		$checkboxes['watch'] = '';
		if ( $wgUser->isLoggedIn() ) {
			$attribs = array(
				'tabindex'  => ++$tabindex,
				'accesskey' => wfMsg( 'accesskey-watch' ),
				'id'        => 'wpWatchthis',
			);
			$checkboxes['watch'] =
				Xml::check( 'wpWatchthis', $checked['watch'], $attribs ) .
				"&#160;<label for='wpWatchthis' id='mw-editpage-watch'" .
				Xml::expandAttributes( array( 'title' => Linker::titleAttrib( 'watch', 'withaccess' ) ) ) .
				">{$watchLabel}</label>";
		}
		wfRunHooks( 'EditPageBeforeEditChecks', array( &$this, &$checkboxes, &$tabindex ) );
		return $checkboxes;
	}

	/**
	 * Returns an array of html code of the following buttons:
	 * save, diff, preview and live
	 *
	 * @param $tabindex int Current tabindex
	 *
	 * @return array
	 */
	public function getEditButtons( &$tabindex ) {
		$buttons = array();

		$temp = array(
			'id'        => 'wpSave',
			'name'      => 'wpSave',
			'type'      => 'submit',
			'tabindex'  => ++$tabindex,
			'value'     => wfMsg( 'savearticle' ),
			'accesskey' => wfMsg( 'accesskey-save' ),
			'title'     => wfMsg( 'tooltip-save' ) . ' [' . wfMsg( 'accesskey-save' ) . ']',
		);
		$buttons['save'] = Xml::element( 'input', $temp, '' );

		++$tabindex; // use the same for preview and live preview
		$temp = array(
			'id'        => 'wpPreview',
			'name'      => 'wpPreview',
			'type'      => 'submit',
			'tabindex'  => $tabindex,
			'value'     => wfMsg( 'showpreview' ),
			'accesskey' => wfMsg( 'accesskey-preview' ),
			'title'     => wfMsg( 'tooltip-preview' ) . ' [' . wfMsg( 'accesskey-preview' ) . ']',
		);
		$buttons['preview'] = Xml::element( 'input', $temp, '' );
		$buttons['live'] = '';

		$temp = array(
			'id'        => 'wpDiff',
			'name'      => 'wpDiff',
			'type'      => 'submit',
			'tabindex'  => ++$tabindex,
			'value'     => wfMsg( 'showdiff' ),
			'accesskey' => wfMsg( 'accesskey-diff' ),
			'title'     => wfMsg( 'tooltip-diff' ) . ' [' . wfMsg( 'accesskey-diff' ) . ']',
		);
		$buttons['diff'] = Xml::element( 'input', $temp, '' );

		wfRunHooks( 'EditPageBeforeEditButtons', array( &$this, &$buttons, &$tabindex ) );
		return $buttons;
	}

	/**
	 * Output preview text only. This can be sucked into the edit page
	 * via JavaScript, and saves the server time rendering the skin as
	 * well as theoretically being more robust on the client (doesn't
	 * disturb the edit box's undo history, won't eat your text on
	 * failure, etc).
	 *
	 * @todo This doesn't include category or interlanguage links.
	 *       Would need to enhance it a bit, <s>maybe wrap them in XML
	 *       or something...</s> that might also require more skin
	 *       initialization, so check whether that's a problem.
	 */
	function livePreview() {
		global $wgOut;
		$wgOut->disable();
		header( 'Content-type: text/xml; charset=utf-8' );
		header( 'Cache-control: no-cache' );

		$previewText = $this->getPreviewText();
		#$categories = $skin->getCategoryLinks();

		$s =
		'<?xml version="1.0" encoding="UTF-8" ?>' . "\n" .
		Xml::tags( 'livepreview', null,
			Xml::element( 'preview', null, $previewText )
			#.	Xml::element( 'category', null, $categories )
		);
		echo $s;
	}

	/**
	 * Call the stock "user is blocked" page
	 *
	 * @deprecated in 1.19; throw an exception directly instead
	 */
	function blockedPage() {
		wfDeprecated( __METHOD__, '1.19' );
		global $wgUser;

		throw new UserBlockedError( $wgUser->getBlock() );
	}

	/**
	 * Produce the stock "please login to edit pages" page
	 *
	 * @deprecated in 1.19; throw an exception directly instead
	 */
	function userNotLoggedInPage() {
		wfDeprecated( __METHOD__, '1.19' );
		throw new PermissionsError( 'edit' );
	}

	/**
	 * Show an error page saying to the user that he has insufficient permissions
	 * to create a new page
	 *
	 * @deprecated in 1.19; throw an exception directly instead
	 */
	function noCreatePermission() {
		wfDeprecated( __METHOD__, '1.19' );
		$permission = $this->mTitle->isTalkPage() ? 'createtalk' : 'createpage';
		throw new PermissionsError( $permission );
	}

	/**
	 * Creates a basic error page which informs the user that
	 * they have attempted to edit a nonexistent section.
	 */
	function noSuchSectionPage() {
		global $wgOut;

		$wgOut->prepareErrorPage( wfMessage( 'nosuchsectiontitle' ) );

		$res = wfMsgExt( 'nosuchsectiontext', 'parse', $this->section );
		wfRunHooks( 'EditPageNoSuchSection', array( &$this, &$res ) );
		$wgOut->addHTML( $res );

		$wgOut->returnToMain( false, $this->mTitle );
	}

	/**
	 * Produce the stock "your edit contains spam" page
	 *
	 * @param $match string Text which triggered one or more filters
	 * @deprecated since 1.17 Use method spamPageWithContent() instead
	 */
	static function spamPage( $match = false ) {
		wfDeprecated( __METHOD__, '1.17' );

		global $wgOut, $wgTitle;

		$wgOut->prepareErrorPage( wfMessage( 'spamprotectiontitle' ) );

		$wgOut->addHTML( '<div id="spamprotected">' );
		$wgOut->addWikiMsg( 'spamprotectiontext' );
		if ( $match ) {
			$wgOut->addWikiMsg( 'spamprotectionmatch', wfEscapeWikiText( $match ) );
		}
		$wgOut->addHTML( '</div>' );

		$wgOut->returnToMain( false, $wgTitle );
	}

	/**
	 * Show "your edit contains spam" page with your diff and text
	 *
	 * @param $match string|Array|bool Text (or array of texts) which triggered one or more filters
	 */
	public function spamPageWithContent( $match = false ) {
		global $wgOut, $wgLang;
		$this->textbox2 = $this->textbox1;

		if( is_array( $match ) ){
			$match = $wgLang->listToText( $match );
		}
		$wgOut->prepareErrorPage( wfMessage( 'spamprotectiontitle' ) );

		$wgOut->addHTML( '<div id="spamprotected">' );
		$wgOut->addWikiMsg( 'spamprotectiontext' );
		if ( $match ) {
			$wgOut->addWikiMsg( 'spamprotectionmatch', wfEscapeWikiText( $match ) );
		}
		$wgOut->addHTML( '</div>' );

		$wgOut->wrapWikiMsg( '<h2>$1</h2>', "yourdiff" );
		$this->showDiff();

		$wgOut->wrapWikiMsg( '<h2>$1</h2>', "yourtext" );
		$this->showTextbox2();

		$wgOut->addReturnTo( $this->getContextTitle(), array( 'action' => 'edit' ) );
	}

	/**
	 * Format an anchor fragment as it would appear for a given section name
	 * @param $text String
	 * @return String
	 * @private
	 */
	function sectionAnchor( $text ) {
		global $wgParser;
		return $wgParser->guessSectionNameFromWikiText( $text );
	}

	/**
	 * Check if the browser is on a blacklist of user-agents known to
	 * mangle UTF-8 data on form submission. Returns true if Unicode
	 * should make it through, false if it's known to be a problem.
	 * @return bool
	 * @private
	 */
	function checkUnicodeCompliantBrowser() {
		global $wgBrowserBlackList;
		if ( empty( $_SERVER["HTTP_USER_AGENT"] ) ) {
			// No User-Agent header sent? Trust it by default...
			return true;
		}
		$currentbrowser = $_SERVER["HTTP_USER_AGENT"];
		foreach ( $wgBrowserBlackList as $browser ) {
			if ( preg_match( $browser, $currentbrowser ) ) {
				return false;
			}
		}
		return true;
	}

	/**
	 * Filter an input field through a Unicode de-armoring process if it
	 * came from an old browser with known broken Unicode editing issues.
	 *
	 * @param $request WebRequest
	 * @param $field String
	 * @return String
	 * @private
	 */
	function safeUnicodeInput( $request, $field ) {
		$text = rtrim( $request->getText( $field ) );
		return $request->getBool( 'safemode' )
			? $this->unmakesafe( $text )
			: $text;
	}

	/**
	 * @param $request WebRequest
	 * @param $text string
	 * @return string
	 */
	function safeUnicodeText( $request, $text ) {
		$text = rtrim( $text );
		return $request->getBool( 'safemode' )
			? $this->unmakesafe( $text )
			: $text;
	}

	/**
	 * Filter an output field through a Unicode armoring process if it is
	 * going to an old browser with known broken Unicode editing issues.
	 *
	 * @param $text String
	 * @return String
	 * @private
	 */
	function safeUnicodeOutput( $text ) {
		global $wgContLang;
		$codedText = $wgContLang->recodeForEdit( $text );
		return $this->checkUnicodeCompliantBrowser()
			? $codedText
			: $this->makesafe( $codedText );
	}

	/**
	 * A number of web browsers are known to corrupt non-ASCII characters
	 * in a UTF-8 text editing environment. To protect against this,
	 * detected browsers will be served an armored version of the text,
	 * with non-ASCII chars converted to numeric HTML character references.
	 *
	 * Preexisting such character references will have a 0 added to them
	 * to ensure that round-trips do not alter the original data.
	 *
	 * @param $invalue String
	 * @return String
	 * @private
	 */
	function makesafe( $invalue ) {
		// Armor existing references for reversability.
		$invalue = strtr( $invalue, array( "&#x" => "&#x0" ) );

		$bytesleft = 0;
		$result = "";
		$working = 0;
		for ( $i = 0; $i < strlen( $invalue ); $i++ ) {
			$bytevalue = ord( $invalue[$i] );
			if ( $bytevalue <= 0x7F ) { // 0xxx xxxx
				$result .= chr( $bytevalue );
				$bytesleft = 0;
			} elseif ( $bytevalue <= 0xBF ) { // 10xx xxxx
				$working = $working << 6;
				$working += ( $bytevalue & 0x3F );
				$bytesleft--;
				if ( $bytesleft <= 0 ) {
					$result .= "&#x" . strtoupper( dechex( $working ) ) . ";";
				}
			} elseif ( $bytevalue <= 0xDF ) { // 110x xxxx
				$working = $bytevalue & 0x1F;
				$bytesleft = 1;
			} elseif ( $bytevalue <= 0xEF ) { // 1110 xxxx
				$working = $bytevalue & 0x0F;
				$bytesleft = 2;
			} else { // 1111 0xxx
				$working = $bytevalue & 0x07;
				$bytesleft = 3;
			}
		}
		return $result;
	}

	/**
	 * Reverse the previously applied transliteration of non-ASCII characters
	 * back to UTF-8. Used to protect data from corruption by broken web browsers
	 * as listed in $wgBrowserBlackList.
	 *
	 * @param $invalue String
	 * @return String
	 * @private
	 */
	function unmakesafe( $invalue ) {
		$result = "";
		for ( $i = 0; $i < strlen( $invalue ); $i++ ) {
			if ( ( substr( $invalue, $i, 3 ) == "&#x" ) && ( $invalue[$i + 3] != '0' ) ) {
				$i += 3;
				$hexstring = "";
				do {
					$hexstring .= $invalue[$i];
					$i++;
				} while ( ctype_xdigit( $invalue[$i] ) && ( $i < strlen( $invalue ) ) );

				// Do some sanity checks. These aren't needed for reversability,
				// but should help keep the breakage down if the editor
				// breaks one of the entities whilst editing.
				if ( ( substr( $invalue, $i, 1 ) == ";" ) and ( strlen( $hexstring ) <= 6 ) ) {
					$codepoint = hexdec( $hexstring );
					$result .= codepointToUtf8( $codepoint );
				} else {
					$result .= "&#x" . $hexstring . substr( $invalue, $i, 1 );
				}
			} else {
				$result .= substr( $invalue, $i, 1 );
			}
		}
		// reverse the transform that we made for reversability reasons.
		return strtr( $result, array( "&#x0" => "&#x" ) );
	}
}<|MERGE_RESOLUTION|>--- conflicted
+++ resolved
@@ -1357,18 +1357,12 @@
 
 			} else { # not $new
 
-<<<<<<< HEAD
 				# Article exists. Check for edit conflict.
 
 				$this->mArticle->clear(); # Force reload of dates, etc.
 				$timestamp = $this->mArticle->getTimestamp();
 
 				wfDebug( "timestamp: {$timestamp}, edittime: {$this->edittime}\n" );
-=======
-			# Article exists. Check for edit conflict.
-			$timestamp = $this->mArticle->getTimestamp();
-			wfDebug( "timestamp: {$timestamp}, edittime: {$this->edittime}\n" );
->>>>>>> 50927f37
 
 				if ( $timestamp != $this->edittime ) {
 					$this->isConflict = true;
