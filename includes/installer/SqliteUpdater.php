--- conflicted
+++ resolved
@@ -70,7 +70,6 @@
 			array( 'modifyField', 'user_groups', 'ug_group', 'patch-ug_group-length-increase.sql' ),
 			array( 'addField',	'uploadstash',	'us_chunk_inx',		'patch-uploadstash_chunk.sql' ),
 			array( 'addfield', 'job',           'job_timestamp',    'patch-jobs-add-timestamp.sql' ),
-<<<<<<< HEAD
 
             // 1.20
             // content model stuff for WikiData
@@ -79,13 +78,11 @@
             array( 'addField',	'archive',	'ar_content_format',		'patch-archive-ar_content_format.sql' ),
             array( 'addField',	'archive',	'ar_content_model',		    'patch-archive-ar_content_model.sql' ),
             array( 'addField',	'page',     'page_content_model',		'patch-page-page_content_model.sql' ),
-=======
 			array( 'modifyField', 'user_former_groups', 'ufg_group', 'patch-ug_group-length-increase.sql' ),
 
 			// 1.20
 			array( 'addTable', 'config',                            'patch-config.sql' ),
 			array( 'addIndex', 'revision', 'page_user_timestamp', 'patch-revision-user-page-index.sql' ),
->>>>>>> 697c683b
 		);
 	}
 
