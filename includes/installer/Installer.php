<?php
/**
 * Base code for MediaWiki installer.
 *
 * @file
 * @ingroup Deployment
 */

/**
 * This documentation group collects source code files with deployment functionality.
 *
 * @defgroup Deployment Deployment
 */

/**
 * Base installer class.
 *
 * This class provides the base for installation and update functionality
 * for both MediaWiki core and extensions.
 *
 * @ingroup Deployment
 * @since 1.17
 */
abstract class Installer {

	/**
	 * TODO: make protected?
	 *
	 * @var array
	 */
	public $settings;

	/**
	 * Cached DB installer instances, access using getDBInstaller().
	 *
	 * @var array
	 */
	protected $dbInstallers = array();

	/**
	 * Minimum memory size in MB.
	 *
	 * @var integer
	 */
	protected $minMemorySize = 50;

	/**
	 * Cached Title, used by parse().
	 *
	 * @var Title
	 */
	protected $parserTitle;

	/**
	 * Cached ParserOptions, used by parse().
	 *
	 * @var ParserOptions
	 */
	protected $parserOptions;

	/**
	 * Known database types. These correspond to the class names <type>Installer,
	 * and are also MediaWiki database types valid for $wgDBtype.
	 *
	 * To add a new type, create a <type>Installer class and a Database<type>
	 * class, and add a config-type-<type> message to MessagesEn.php.
	 *
	 * @var array
	 */
	protected static $dbTypes = array(
		'mysql',
		'postgres',
		'oracle',
		'sqlite',
	);

	/**
	 * A list of environment check methods called by doEnvironmentChecks().
	 * These may output warnings using showMessage(), and/or abort the
	 * installation process by returning false.
	 *
	 * @var array
	 */
	protected $envChecks = array(
		'envCheckDB',
		'envCheckRegisterGlobals',
		'envCheckBrokenXML',
		'envCheckPHP531',
		'envCheckMagicQuotes',
		'envCheckMagicSybase',
		'envCheckMbstring',
		'envCheckZE1',
		'envCheckSafeMode',
		'envCheckXML',
		'envCheckPCRE',
		'envCheckMemory',
		'envCheckCache',
		'envCheckDiff3',
		'envCheckGraphics',
		'envCheckPath',
		'envCheckExtension',
		'envCheckShellLocale',
		'envCheckUploadsDirectory',
		'envCheckLibicu'
	);

		/**
	 * MediaWiki configuration globals that will eventually be passed through
	 * to LocalSettings.php. The names only are given here, the defaults
	 * typically come from DefaultSettings.php.
	 *
	 * @var array
	 */
	protected $defaultVarNames = array(
		'wgSitename',
		'wgPasswordSender',
		'wgLanguageCode',
		'wgRightsIcon',
		'wgRightsText',
		'wgRightsUrl',
		'wgMainCacheType',
		'wgEnableEmail',
		'wgEnableUserEmail',
		'wgEnotifUserTalk',
		'wgEnotifWatchlist',
		'wgEmailAuthentication',
		'wgDBtype',
		'wgDiff3',
		'wgImageMagickConvertCommand',
		'IP',
		'wgScriptPath',
		'wgScriptExtension',
		'wgMetaNamespace',
		'wgDeletedDirectory',
		'wgEnableUploads',
		'wgLogo',
		'wgShellLocale',
		'wgSecretKey',
		'wgUseInstantCommons',
		'wgUpgradeKey',
		'wgDefaultSkin',
	);

	/**
	 * Variables that are stored alongside globals, and are used for any
	 * configuration of the installation process aside from the MediaWiki
	 * configuration. Map of names to defaults.
	 *
	 * @var array
	 */
	protected $internalDefaults = array(
		'_UserLang' => 'en',
		'_Environment' => false,
		'_CompiledDBs' => array(),
		'_SafeMode' => false,
		'_RaiseMemory' => false,
		'_UpgradeDone' => false,
		'_InstallDone' => false,
		'_Caches' => array(),
		'_InstallUser' => 'root',
		'_InstallPassword' => '',
		'_SameAccount' => true,
		'_CreateDBAccount' => false,
		'_NamespaceType' => 'site-name',
		'_AdminName' => '', // will be set later, when the user selects language
		'_AdminPassword' => '',
		'_AdminPassword2' => '',
		'_AdminEmail' => '',
		'_Subscribe' => false,
		'_SkipOptional' => 'continue',
		'_RightsProfile' => 'wiki',
		'_LicenseCode' => 'none',
		'_CCDone' => false,
		'_Extensions' => array(),
		'_MemCachedServers' => '',
		'_UpgradeKeySupplied' => false,
		'_ExistingDBSettings' => false,
	);

	/**
	 * The actual list of installation steps. This will be initialized by getInstallSteps()
	 *
	 * @var array
	 */
	private $installSteps = array();

	/**
	 * Extra steps for installation, for things like DatabaseInstallers to modify
	 *
	 * @var array
	 */
	protected $extraInstallSteps = array();

	/**
	 * Known object cache types and the functions used to test for their existence.
	 *
	 * @var array
	 */
	protected $objectCaches = array(
		'xcache' => 'xcache_get',
		'apc' => 'apc_fetch',
		'eaccel' => 'eaccelerator_get',
		'wincache' => 'wincache_ucache_get'
	);

	/**
	 * User rights profiles.
	 *
	 * @var array
	 */
	public $rightsProfiles = array(
		'wiki' => array(),
		'no-anon' => array(
			'*' => array( 'edit' => false )
		),
		'fishbowl' => array(
			'*' => array(
				'createaccount' => false,
				'edit' => false,
			),
		),
		'private' => array(
			'*' => array(
				'createaccount' => false,
				'edit' => false,
				'read' => false,
			),
		),
	);

	/**
	 * License types.
	 *
	 * @var array
	 */
	public $licenses = array(
		'cc-by-sa' => array(
			'url' => 'http://creativecommons.org/licenses/by-sa/3.0/',
			'icon' => '{$wgStylePath}/common/images/cc-by-sa.png',
		),
		'cc-by-nc-sa' => array(
			'url' => 'http://creativecommons.org/licenses/by-nc-sa/3.0/',
			'icon' => '{$wgStylePath}/common/images/cc-by-nc-sa.png',
		),
		'pd' => array(
			'url' => 'http://creativecommons.org/licenses/publicdomain/',
			'icon' => '{$wgStylePath}/common/images/public-domain.png',
		),
		'gfdl-old' => array(
			'url' => 'http://www.gnu.org/licenses/old-licenses/fdl-1.2.html',
			'icon' => '{$wgStylePath}/common/images/gnu-fdl.png',
		),
		'gfdl-current' => array(
			'url' => 'http://www.gnu.org/copyleft/fdl.html',
			'icon' => '{$wgStylePath}/common/images/gnu-fdl.png',
		),
		'none' => array(
			'url' => '',
			'icon' => '',
			'text' => ''
		),
		'cc-choose' => array(
			// Details will be filled in by the selector.
			'url' => '',
			'icon' => '',
			'text' => '',
		),
	);

	/**
	 * URL to mediawiki-announce subscription
	 */
	protected $mediaWikiAnnounceUrl = 'https://lists.wikimedia.org/mailman/subscribe/mediawiki-announce';

	/**
	 * Supported language codes for Mailman
	 */
	protected $mediaWikiAnnounceLanguages = array(
		'ca', 'cs', 'da', 'de', 'en', 'es', 'et', 'eu', 'fi', 'fr', 'hr', 'hu',
		'it', 'ja', 'ko', 'lt', 'nl', 'no', 'pl', 'pt', 'pt-br', 'ro', 'ru',
		'sl', 'sr', 'sv', 'tr', 'uk'
	);

	/**
	 * UI interface for displaying a short message
	 * The parameters are like parameters to wfMsg().
	 * The messages will be in wikitext format, which will be converted to an
	 * output format such as HTML or text before being sent to the user.
	 */
	public abstract function showMessage( $msg /*, ... */ );

	/**
	 * Show a message to the installing user by using a Status object
	 * @param $status Status
	 */
	public abstract function showStatusMessage( Status $status );

	/**
	 * Constructor, always call this from child classes.
	 */
	public function __construct() {
		global $wgExtensionMessagesFiles, $wgUser, $wgHooks;

		// Disable the i18n cache and LoadBalancer
		Language::getLocalisationCache()->disableBackend();
		LBFactory::disableBackend();

		// Load the installer's i18n file.
		$wgExtensionMessagesFiles['MediawikiInstaller'] =
			dirname( __FILE__ ) . '/Installer.i18n.php';

		// Having a user with id = 0 safeguards us from DB access via User::loadOptions().
		$wgUser = User::newFromId( 0 );

		// Set our custom <doclink> hook.
		$wgHooks['ParserFirstCallInit'][] = array( $this, 'registerDocLink' );

		$this->settings = $this->internalDefaults;

		foreach ( $this->defaultVarNames as $var ) {
			$this->settings[$var] = $GLOBALS[$var];
		}

		foreach ( self::getDBTypes() as $type ) {
			$installer = $this->getDBInstaller( $type );

			if ( !$installer->isCompiled() ) {
				continue;
			}

			$defaults = $installer->getGlobalDefaults();

			foreach ( $installer->getGlobalNames() as $var ) {
				if ( isset( $defaults[$var] ) ) {
					$this->settings[$var] = $defaults[$var];
				} else {
					$this->settings[$var] = $GLOBALS[$var];
				}
			}
		}

		$this->parserTitle = Title::newFromText( 'Installer' );
		$this->parserOptions = new ParserOptions; // language will  be wrong :(
		$this->parserOptions->setEditSection( false );
	}

	/**
	 * Get a list of known DB types.
	 */
	public static function getDBTypes() {
		return self::$dbTypes;
	}

	/**
	 * Do initial checks of the PHP environment. Set variables according to
	 * the observed environment.
	 *
	 * It's possible that this may be called under the CLI SAPI, not the SAPI
	 * that the wiki will primarily run under. In that case, the subclass should
	 * initialise variables such as wgScriptPath, before calling this function.
	 *
	 * Under the web subclass, it can already be assumed that PHP 5+ is in use
	 * and that sessions are working.
	 *
	 * @return Status
	 */
	public function doEnvironmentChecks() {
		$this->showMessage( 'config-env-php', phpversion() );

		$good = true;

		foreach ( $this->envChecks as $check ) {
			$status = $this->$check();
			if ( $status === false ) {
				$good = false;
			}
		}

		$this->setVar( '_Environment', $good );

		return $good ? Status::newGood() : Status::newFatal( 'config-env-bad' );
	}

	/**
	 * Set a MW configuration variable, or internal installer configuration variable.
	 *
	 * @param $name String
	 * @param $value Mixed
	 */
	public function setVar( $name, $value ) {
		$this->settings[$name] = $value;
	}

	/**
	 * Get an MW configuration variable, or internal installer configuration variable.
	 * The defaults come from $GLOBALS (ultimately DefaultSettings.php).
	 * Installer variables are typically prefixed by an underscore.
	 *
	 * @param $name String
	 * @param $default Mixed
	 *
	 * @return mixed
	 */
	public function getVar( $name, $default = null ) {
		if ( !isset( $this->settings[$name] ) ) {
			return $default;
		} else {
			return $this->settings[$name];
		}
	}

	/**
	 * Get an instance of DatabaseInstaller for the specified DB type.
	 *
	 * @param $type Mixed: DB installer for which is needed, false to use default.
	 *
	 * @return DatabaseInstaller
	 */
	public function getDBInstaller( $type = false ) {
		if ( !$type ) {
			$type = $this->getVar( 'wgDBtype' );
		}

		$type = strtolower( $type );

		if ( !isset( $this->dbInstallers[$type] ) ) {
			$class = ucfirst( $type ). 'Installer';
			$this->dbInstallers[$type] = new $class( $this );
		}

		return $this->dbInstallers[$type];
	}

	/**
	 * Determine if LocalSettings.php exists. If it does, return its variables, 
	 * merged with those from AdminSettings.php, as an array.
	 *
	 * @return Array
	 */
	public function getExistingLocalSettings() {
		global $IP;

		wfSuppressWarnings();
		$_lsExists = file_exists( "$IP/LocalSettings.php" );
		wfRestoreWarnings();

		if( !$_lsExists ) {
			return false;
		}
		unset($_lsExists);

		require( "$IP/includes/DefaultSettings.php" );
		require( "$IP/LocalSettings.php" );
		if ( file_exists( "$IP/AdminSettings.php" ) ) {
			require( "$IP/AdminSettings.php" );
		}
		return get_defined_vars();
	}

	/**
	 * Get a fake password for sending back to the user in HTML.
	 * This is a security mechanism to avoid compromise of the password in the
	 * event of session ID compromise.
	 *
	 * @param $realPassword String
	 *
	 * @return string
	 */
	public function getFakePassword( $realPassword ) {
		return str_repeat( '*', strlen( $realPassword ) );
	}

	/**
	 * Set a variable which stores a password, except if the new value is a
	 * fake password in which case leave it as it is.
	 *
	 * @param $name String
	 * @param $value Mixed
	 */
	public function setPassword( $name, $value ) {
		if ( !preg_match( '/^\*+$/', $value ) ) {
			$this->setVar( $name, $value );
		}
	}

	/**
	 * On POSIX systems return the primary group of the webserver we're running under.
	 * On other systems just returns null.
	 *
	 * This is used to advice the user that he should chgrp his mw-config/data/images directory as the
	 * webserver user before he can install.
	 *
	 * Public because SqliteInstaller needs it, and doesn't subclass Installer.
	 *
	 * @return mixed
	 */
	public static function maybeGetWebserverPrimaryGroup() {
		if ( !function_exists( 'posix_getegid' ) || !function_exists( 'posix_getpwuid' ) ) {
			# I don't know this, this isn't UNIX.
			return null;
		}

		# posix_getegid() *not* getmygid() because we want the group of the webserver,
		# not whoever owns the current script.
		$gid = posix_getegid();
		$getpwuid = posix_getpwuid( $gid );
		$group = $getpwuid['name'];

		return $group;
	}

	/**
	 * Convert wikitext $text to HTML.
	 *
	 * This is potentially error prone since many parser features require a complete
	 * installed MW database. The solution is to just not use those features when you
	 * write your messages. This appears to work well enough. Basic formatting and
	 * external links work just fine.
	 *
	 * But in case a translator decides to throw in a #ifexist or internal link or
	 * whatever, this function is guarded to catch the attempted DB access and to present
	 * some fallback text.
	 *
	 * @param $text String
	 * @param $lineStart Boolean
	 * @return String
	 */
	public function parse( $text, $lineStart = false ) {
		global $wgParser;

		try {
			$out = $wgParser->parse( $text, $this->parserTitle, $this->parserOptions, $lineStart );
			$html = $out->getText();
		} catch ( DBAccessError $e ) {
			$html = '<!--DB access attempted during parse-->  ' . htmlspecialchars( $text );

			if ( !empty( $this->debug ) ) {
				$html .= "<!--\n" . $e->getTraceAsString() . "\n-->";
			}
		}

		return $html;
	}

	public function getParserOptions() {
		return $this->parserOptions;
	}

	public function disableLinkPopups() {
		$this->parserOptions->setExternalLinkTarget( false );
	}

	public function restoreLinkPopups() {
		global $wgExternalLinkTarget;
		$this->parserOptions->setExternalLinkTarget( $wgExternalLinkTarget );
	}	

	/**
	 * TODO: document
	 *
	 * @param $installer DatabaseInstaller
	 *
	 * @return Status
	 */
	public function installTables( DatabaseInstaller &$installer ) {
		$status = $installer->createTables();

		if( $status->isOK() ) {
			LBFactory::enableBackend();
		}
		
		return $status;
	}

	/**
	 * Exports all wg* variables stored by the installer into global scope.
	 */
	public function exportVars() {
		foreach ( $this->settings as $name => $value ) {
			if ( substr( $name, 0, 2 ) == 'wg' ) {
				$GLOBALS[$name] = $value;
			}
		}
	}

	/**
	 * Environment check for DB types.
	 */
	protected function envCheckDB() {
		global $wgLang;

		$compiledDBs = array();
		$goodNames = array();
		$allNames = array();

		foreach ( self::getDBTypes() as $name ) {
			$db = $this->getDBInstaller( $name );
			$readableName = wfMsg( 'config-type-' . $name );

			if ( $db->isCompiled() ) {
				$compiledDBs[] = $name;
				$goodNames[] = $readableName;
			}

			$allNames[] = $readableName;
		}

		$this->setVar( '_CompiledDBs', $compiledDBs );

		if ( !$compiledDBs ) {
			$this->showMessage( 'config-no-db' );
			// FIXME: this only works for the web installer!
			$this->showHelpBox( 'config-no-db-help', $wgLang->commaList( $allNames ) );
			return false;
		}

		// Check for FTS3 full-text search module
		$sqlite = $this->getDBInstaller( 'sqlite' );
		if ( $sqlite->isCompiled() ) {
			$db = new DatabaseSqliteStandalone( ':memory:' );
			if( $db->getFulltextSearchModule() != 'FTS3' ) {
				$this->showMessage( 'config-no-fts3' );
			}
		}
	}

	/**
	 * Environment check for register_globals.
	 */
	protected function envCheckRegisterGlobals() {
		if( wfIniGetBool( "magic_quotes_runtime" ) ) {
			$this->showMessage( 'config-register-globals' );
		}
	}

	/**
	 * Some versions of libxml+PHP break < and > encoding horribly
	 */
	protected function envCheckBrokenXML() {
		$test = new PhpXmlBugTester();
		if ( !$test->ok ) {
			$this->showMessage( 'config-brokenlibxml' );
			return false;
		}
	}

	/**
	 * Test PHP (probably 5.3.1, but it could regress again) to make sure that
	 * reference parameters to __call() are not converted to null
	 */
	protected function envCheckPHP531() {
		$test = new PhpRefCallBugTester;
		$test->execute();
		if ( !$test->ok ) {
			$this->showMessage( 'config-using531' );
			return false;
		}
	}

	/**
	 * Environment check for magic_quotes_runtime.
	 */
	protected function envCheckMagicQuotes() {
		if( wfIniGetBool( "magic_quotes_runtime" ) ) {
			$this->showMessage( 'config-magic-quotes-runtime' );
			return false;
		}
	}

	/**
	 * Environment check for magic_quotes_sybase.
	 */
	protected function envCheckMagicSybase() {
		if ( wfIniGetBool( 'magic_quotes_sybase' ) ) {
			$this->showMessage( 'config-magic-quotes-sybase' );
			return false;
		}
	}

	/**
	 * Environment check for mbstring.func_overload.
	 */
	protected function envCheckMbstring() {
		if ( wfIniGetBool( 'mbstring.func_overload' ) ) {
			$this->showMessage( 'config-mbstring' );
			return false;
		}
	}

	/**
	 * Environment check for zend.ze1_compatibility_mode.
	 */
	protected function envCheckZE1() {
		if ( wfIniGetBool( 'zend.ze1_compatibility_mode' ) ) {
			$this->showMessage( 'config-ze1' );
			return false;
		}
	}

	/**
	 * Environment check for safe_mode.
	 */
	protected function envCheckSafeMode() {
		if ( wfIniGetBool( 'safe_mode' ) ) {
			$this->setVar( '_SafeMode', true );
			$this->showMessage( 'config-safe-mode' );
		}
	}

	/**
	 * Environment check for the XML module.
	 */
	protected function envCheckXML() {
		if ( !function_exists( "utf8_encode" ) ) {
			$this->showMessage( 'config-xml-bad' );
			return false;
		}
	}

	/**
	 * Environment check for the PCRE module.
	 */
	protected function envCheckPCRE() {
		if ( !function_exists( 'preg_match' ) ) {
			$this->showMessage( 'config-pcre' );
			return false;
		}
		wfSuppressWarnings();
		$regexd = preg_replace( '/[\x{0430}-\x{04FF}]/iu', '', '-АБВГД-' );
		wfRestoreWarnings();
		if ( $regexd != '--' ) {
			$this->showMessage( 'config-pcre-no-utf8' );
			return false;
		}
	}

	/**
	 * Environment check for available memory.
	 */
	protected function envCheckMemory() {
		$limit = ini_get( 'memory_limit' );

		if ( !$limit || $limit == -1 ) {
			return true;
		}

		$n = wfShorthandToInteger( $limit );

		if( $n < $this->minMemorySize * 1024 * 1024 ) {
			$newLimit = "{$this->minMemorySize}M";

			if( ini_set( "memory_limit", $newLimit ) === false ) {
				$this->showMessage( 'config-memory-bad', $limit );
			} else {
				$this->showMessage( 'config-memory-raised', $limit, $newLimit );
				$this->setVar( '_RaiseMemory', true );
			}
		} else {
			return true;
		}
	}

	/**
	 * Environment check for compiled object cache types.
	 */
	protected function envCheckCache() {
		$caches = array();
		foreach ( $this->objectCaches as $name => $function ) {
			if ( function_exists( $function ) ) {
				$caches[$name] = true;
			}
		}

		if ( !$caches ) {
			$this->showMessage( 'config-no-cache' );
		}

		$this->setVar( '_Caches', $caches );
	}

	/**
	 * Search for GNU diff3.
	 */
	protected function envCheckDiff3() {
		$names = array( "gdiff3", "diff3", "diff3.exe" );
		$versionInfo = array( '$1 --version 2>&1', 'GNU diffutils' );

		$diff3 = self::locateExecutableInDefaultPaths( $names, $versionInfo );

		if ( $diff3 ) {
			$this->setVar( 'wgDiff3', $diff3 );
		} else {
			$this->setVar( 'wgDiff3', false );
			$this->showMessage( 'config-diff3-bad' );
		}
	}

	/**
	 * Environment check for ImageMagick and GD.
	 */
	protected function envCheckGraphics() {
		$names = array( wfIsWindows() ? 'convert.exe' : 'convert' );
		$convert = self::locateExecutableInDefaultPaths( $names, array( '$1 -version', 'ImageMagick' ) );

		if ( $convert ) {
			$this->setVar( 'wgImageMagickConvertCommand', $convert );
			$this->showMessage( 'config-imagemagick', $convert );
			return true;
		} elseif ( function_exists( 'imagejpeg' ) ) {
			$this->showMessage( 'config-gd' );
			return true;
		} else {
			$this->showMessage( 'no-scaling' );
		}
	}

	/**
	 * Environment check for setting $IP and $wgScriptPath.
	 */
	protected function envCheckPath() {
		global $IP;
		$IP = dirname( dirname( dirname( __FILE__ ) ) );

		$this->setVar( 'IP', $IP );

		// PHP_SELF isn't available sometimes, such as when PHP is CGI but
		// cgi.fix_pathinfo is disabled. In that case, fall back to SCRIPT_NAME
		// to get the path to the current script... hopefully it's reliable. SIGH
		if ( !empty( $_SERVER['PHP_SELF'] ) ) {
			$path = $_SERVER['PHP_SELF'];
		} elseif ( !empty( $_SERVER['SCRIPT_NAME'] ) ) {
			$path = $_SERVER['SCRIPT_NAME'];
		} elseif ( $this->getVar( 'wgScriptPath' ) ) {
			// Some kind soul has set it for us already (e.g. debconf)
			return true;
		} else {
			$this->showMessage( 'config-no-uri' );
			return false;
		}

		$uri = preg_replace( '{^(.*)/config.*$}', '$1', $path );
		$this->setVar( 'wgScriptPath', $uri );
	}

	/**
	 * Environment check for setting the preferred PHP file extension.
	 */
	protected function envCheckExtension() {
		// FIXME: detect this properly
		if ( defined( 'MW_INSTALL_PHP5_EXT' ) ) {
			$ext = 'php5';
		} else {
			$ext = 'php';
		}
		$this->setVar( 'wgScriptExtension', ".$ext" );
	}

	/**
	 * TODO: document
	 */
	protected function envCheckShellLocale() {
		$os = php_uname( 's' );
		$supported = array( 'Linux', 'SunOS', 'HP-UX', 'Darwin' ); # Tested these

		if ( !in_array( $os, $supported ) ) {
			return true;
		}

		# Get a list of available locales.
		$ret = false;
		$lines = wfShellExec( '/usr/bin/locale -a', $ret );

		if ( $ret ) {
			return true;
		}

		$lines = wfArrayMap( 'trim', explode( "\n", $lines ) );
		$candidatesByLocale = array();
		$candidatesByLang = array();

		foreach ( $lines as $line ) {
			if ( $line === '' ) {
				continue;
			}

			if ( !preg_match( '/^([a-zA-Z]+)(_[a-zA-Z]+|)\.(utf8|UTF-8)(@[a-zA-Z_]*|)$/i', $line, $m ) ) {
				continue;
			}

			list( $all, $lang, $territory, $charset, $modifier ) = $m;

			$candidatesByLocale[$m[0]] = $m;
			$candidatesByLang[$lang][] = $m;
		}

		# Try the current value of LANG.
		if ( isset( $candidatesByLocale[ getenv( 'LANG' ) ] ) ) {
			$this->setVar( 'wgShellLocale', getenv( 'LANG' ) );
			return true;
		}

		# Try the most common ones.
		$commonLocales = array( 'en_US.UTF-8', 'en_US.utf8', 'de_DE.UTF-8', 'de_DE.utf8' );
		foreach ( $commonLocales as $commonLocale ) {
			if ( isset( $candidatesByLocale[$commonLocale] ) ) {
				$this->setVar( 'wgShellLocale', $commonLocale );
				return true;
			}
		}

		# Is there an available locale in the Wiki's language?
		$wikiLang = $this->getVar( 'wgLanguageCode' );

		if ( isset( $candidatesByLang[$wikiLang] ) ) {
			$m = reset( $candidatesByLang[$wikiLang] );
			$this->setVar( 'wgShellLocale', $m[0] );
			return true;
		}

		# Are there any at all?
		if ( count( $candidatesByLocale ) ) {
			$m = reset( $candidatesByLocale );
			$this->setVar( 'wgShellLocale', $m[0] );
			return true;
		}

		# Give up.
		return true;
	}

	/**
	 * TODO: document
	 */
	protected function envCheckUploadsDirectory() {
		global $IP, $wgServer;

		$dir = $IP . '/images/';
		$url = $wgServer . $this->getVar( 'wgScriptPath' ) . '/images/';
		$safe = !$this->dirIsExecutable( $dir, $url );

		if ( $safe ) {
			return true;
		} else {
			$this->showMessage( 'config-uploads-not-safe', $dir );
		}
	}

	/**
	 * Convert a hex string representing a Unicode code point to that code point.
	 * @param $c String
	 * @return string
	 */
	protected function unicodeChar( $c ) {
		$c = hexdec($c);
		if ($c <= 0x7F) {
			return chr($c);
		} else if ($c <= 0x7FF) {
			return chr(0xC0 | $c >> 6) . chr(0x80 | $c & 0x3F);
		} else if ($c <= 0xFFFF) {
			return chr(0xE0 | $c >> 12) . chr(0x80 | $c >> 6 & 0x3F)
				. chr(0x80 | $c & 0x3F);
		} else if ($c <= 0x10FFFF) {
			return chr(0xF0 | $c >> 18) . chr(0x80 | $c >> 12 & 0x3F)
				. chr(0x80 | $c >> 6 & 0x3F)
				. chr(0x80 | $c & 0x3F);
		} else {
			return false;
		}
	}


	/**
	 * Check the libicu version
	 */
	protected function envCheckLibicu() {
		$utf8 = function_exists( 'utf8_normalize' );
		$intl = function_exists( 'normalizer_normalize' );

		/**
		 * This needs to be updated something that the latest libicu
		 * will properly normalize.  This normalization was found at
		 * http://www.unicode.org/versions/Unicode5.2.0/#Character_Additions
		 * Note that we use the hex representation to create the code
		 * points in order to avoid any Unicode-destroying during transit.
		 */
		$not_normal_c = $this->unicodeChar("FA6C");
		$normal_c = $this->unicodeChar("242EE");

		$useNormalizer = 'php';
		$needsUpdate = false;

		/**
		 * We're going to prefer the pecl extension here unless
		 * utf8_normalize is more up to date.
		 */
		if( $utf8 ) {
			$useNormalizer = 'utf8';
			$utf8 = utf8_normalize( $not_normal_c, UNORM_NFC );
			if ( $utf8 !== $normal_c ) $needsUpdate = true;
		}
		if( $intl ) {
			$useNormalizer = 'intl';
			$intl = normalizer_normalize( $not_normal_c, Normalizer::FORM_C );
			if ( $intl !== $normal_c ) $needsUpdate = true;
		}

		// Uses messages 'config-unicode-using-php', 'config-unicode-using-utf8', 'config-unicode-using-intl'
		if( $useNormalizer === 'php' ) {
			$this->showMessage( 'config-unicode-pure-php-warning' );
		} else {
			$this->showMessage( 'config-unicode-using-' . $useNormalizer );
			if( $needsUpdate ) {
				$this->showMessage( 'config-unicode-update-warning' );
			}
		}
	}

	/**
	 * Get an array of likely places we can find executables. Check a bunch
	 * of known Unix-like defaults, as well as the PATH environment variable
	 * (which should maybe make it work for Windows?)
	 *
	 * @return Array
	 */
	protected static function getPossibleBinPaths() {
		return array_merge(
			array( '/usr/bin', '/usr/local/bin', '/opt/csw/bin',
				'/usr/gnu/bin', '/usr/sfw/bin', '/sw/bin', '/opt/local/bin' ),
			explode( PATH_SEPARATOR, getenv( 'PATH' ) )
		);
	}

	/**
	 * Search a path for any of the given executable names. Returns the
	 * executable name if found. Also checks the version string returned
	 * by each executable.
	 *
	 * Used only by environment checks.
	 *
	 * @param $path String: path to search
	 * @param $names Array of executable names
	 * @param $versionInfo Boolean false or array with two members:
	 *		 0 => Command to run for version check, with $1 for the full executable name
	 *		 1 => String to compare the output with
	 *
	 * If $versionInfo is not false, only executables with a version
	 * matching $versionInfo[1] will be returned.
	 */
	public static function locateExecutable( $path, $names, $versionInfo = false ) {
		if ( !is_array( $names ) ) {
			$names = array( $names );
		}

		foreach ( $names as $name ) {
			$command = $path . DIRECTORY_SEPARATOR . $name;

			wfSuppressWarnings();
			$file_exists = file_exists( $command );
			wfRestoreWarnings();

			if ( $file_exists ) {
				if ( !$versionInfo ) {
					return $command;
				}

				$file = str_replace( '$1', wfEscapeShellArg( $command ), $versionInfo[0] );
				if ( strstr( wfShellExec( $file ), $versionInfo[1] ) !== false ) {
					return $command;
				}
			}
		}
		return false;
	}

	/**
	 * Same as locateExecutable(), but checks in getPossibleBinPaths() by default
	 * @see locateExecutable()
	 */
	public static function locateExecutableInDefaultPaths( $names, $versionInfo = false ) {
		foreach( self::getPossibleBinPaths() as $path ) {
			$exe = self::locateExecutable( $path, $names, $versionInfo );
			if( $exe !== false ) {
				return $exe;
			}
		}
		return false;
	}

	/**
	 * Checks if scripts located in the given directory can be executed via the given URL.
	 *
	 * Used only by environment checks.
	 */
	public function dirIsExecutable( $dir, $url ) {
		$scriptTypes = array(
			'php' => array(
				"<?php echo 'ex' . 'ec';",
				"#!/var/env php5\n<?php echo 'ex' . 'ec';",
			),
		);

		// it would be good to check other popular languages here, but it'll be slow.

		wfSuppressWarnings();

		foreach ( $scriptTypes as $ext => $contents ) {
			foreach ( $contents as $source ) {
				$file = 'exectest.' . $ext;

				if ( !file_put_contents( $dir . $file, $source ) ) {
					break;
				}

				$text = Http::get( $url . $file );
				unlink( $dir . $file );

				if ( $text == 'exec' ) {
					wfRestoreWarnings();
					return $ext;
				}
			}
		}

		wfRestoreWarnings();

		return false;
	}

	/**
	 * Register tag hook below.
	 *
	 * @todo Move this to WebInstaller with the two things below?
	 *
	 * @param $parser Parser
	 */
	public function registerDocLink( Parser &$parser ) {
		$parser->setHook( 'doclink', array( $this, 'docLink' ) );
		return true;
	}

	/**
	 * ParserOptions are constructed before we determined the language, so fix it
	 */
	public function setParserLanguage( $lang ) {
		$this->parserOptions->setTargetLanguage( $lang );
		$this->parserOptions->setUserLang( $lang->getCode() );
	}

	/**
	 * Extension tag hook for a documentation link.
	 */
	public function docLink( $linkText, $attribs, $parser ) {
		$url = $this->getDocUrl( $attribs['href'] );
		return '<a href="' . htmlspecialchars( $url ) . '">' .
			htmlspecialchars( $linkText ) .
			'</a>';
	}

	/**
	 * Overridden by WebInstaller to provide lastPage parameters.
	 */
	protected function getDocUrl( $page ) {
		return "{$_SERVER['PHP_SELF']}?page=" . urlencode( $page );
	}

	/**
	 * Finds extensions that follow the format /extensions/Name/Name.php,
	 * and returns an array containing the value for 'Name' for each found extension.
	 *
	 * @return array
	 */
	public function findExtensions() {
		if( $this->getVar( 'IP' ) === null ) {
			return false;
		}

		$exts = array();
		$dir = $this->getVar( 'IP' ) . '/extensions';
		$dh = opendir( $dir );

		while ( ( $file = readdir( $dh ) ) !== false ) {
			if( file_exists( "$dir/$file/$file.php" ) ) {
				$exts[] = $file;
			}
		}

		return $exts;
	}

	/**
	 * Installs the auto-detected extensions.
	 *
	 * @return Status
	 */
	protected function includeExtensions() {
		$exts = $this->getVar( '_Extensions' );
<<<<<<< HEAD
		$path = $this->getVar( 'IP' ) . '/extensions';
=======
		$IP = $this->getVar( 'IP' );
		$path = $IP . '/extensions';

		/**
		 * We need to include DefaultSettings before including extensions to avoid
		 * warnings about unset variables. However, the only thing we really
		 * want here is $wgHooks['LoadExtensionSchemaUpdates']. This won't work
		 * if the extension has hidden hook registration in $wgExtensionFunctions,
		 * but we're not opening that can of worms
		 * @see https://bugzilla.wikimedia.org/show_bug.cgi?id=26857
		 */
		global $wgHooks, $wgAutoloadClasses;
		require( "$IP/includes/DefaultSettings.php" );
>>>>>>> 1fdaf8db

		foreach( $exts as $e ) {
			require( "$path/$e/$e.php" );
		}

		return Status::newGood();
	}

	/**
	 * Get an array of install steps. Should always be in the format of
	 * array(
	 *   'name'     => 'someuniquename',
	 *   'callback' => array( $obj, 'method' ),
	 * )
	 * There must be a config-install-$name message defined per step, which will
	 * be shown on install.
	 *
	 * @param $installer DatabaseInstaller so we can make callbacks
	 * @return array
	 */
	protected function getInstallSteps( DatabaseInstaller &$installer ) {
		$coreInstallSteps = array(
			array( 'name' => 'database',   'callback' => array( $installer, 'setupDatabase' ) ),
			array( 'name' => 'tables',     'callback' => array( $this, 'installTables' ) ),
			array( 'name' => 'interwiki',  'callback' => array( $installer, 'populateInterwikiTable' ) ),
			array( 'name' => 'secretkey',  'callback' => array( $this, 'generateSecretKey' ) ),
			array( 'name' => 'upgradekey', 'callback' => array( $this, 'generateUpgradeKey' ) ),
			array( 'name' => 'sysop',      'callback' => array( $this, 'createSysop' ) ),
			array( 'name' => 'mainpage',   'callback' => array( $this, 'createMainpage' ) ),
		);

		// Build the array of install steps starting from the core install list,
		// then adding any callbacks that wanted to attach after a given step
		foreach( $coreInstallSteps as $step ) {
			$this->installSteps[] = $step;
			if( isset( $this->extraInstallSteps[ $step['name'] ] ) ) {
				$this->installSteps = array_merge(
					$this->installSteps,
					$this->extraInstallSteps[ $step['name'] ]
				);
			}
		}

		// Prepend any steps that want to be at the beginning
		if( isset( $this->extraInstallSteps['BEGINNING'] ) ) {
			$this->installSteps = array_merge(
				$this->extraInstallSteps['BEGINNING'],
				$this->installSteps
			);
		}

		// Extensions should always go first, chance to tie into hooks and such
		if( count( $this->getVar( '_Extensions' ) ) ) {
			array_unshift( $this->installSteps,
				array( 'name' => 'extensions', 'callback' => array( $this, 'includeExtensions' ) )
			);
		}
		return $this->installSteps;
	}

	/**
	 * Actually perform the installation.
	 *
	 * @param $startCB Array A callback array for the beginning of each step
	 * @param $endCB Array A callback array for the end of each step
	 *
	 * @return Array of Status objects
	 */
	public function performInstallation( $startCB, $endCB ) {
		$installResults = array();
		$installer = $this->getDBInstaller();
		$installer->preInstall();
		$steps = $this->getInstallSteps( $installer );
		foreach( $steps as $stepObj ) {
			$name = $stepObj['name'];
			call_user_func_array( $startCB, array( $name ) );

			// Perform the callback step
			$status = call_user_func_array( $stepObj['callback'], array( &$installer ) );

			// Output and save the results
			call_user_func_array( $endCB, array( $name, $status ) );
			$installResults[$name] = $status;

			// If we've hit some sort of fatal, we need to bail.
			// Callback already had a chance to do output above.
			if( !$status->isOk() ) {
				break;
			}
		}
		if( $status->isOk() ) {
			$this->setVar( '_InstallDone', true );
		}
		return $installResults;
	}

	/**
	 * Generate $wgSecretKey. Will warn if we had to use mt_rand() instead of
	 * /dev/urandom
	 *
	 * @return Status
	 */
	protected function generateSecretKey() {
		return $this->generateSecret( 'wgSecretKey' );
	}

	/**
	 * Generate a secret value for a variable using either
	 * /dev/urandom or mt_rand() Produce a warning in the later case.
	 *
	 * @return Status
	 */
	protected function generateSecret( $secretName, $length = 64 ) {
		if ( wfIsWindows() ) {
			$file = null;
		} else {
			wfSuppressWarnings();
			$file = fopen( "/dev/urandom", "r" );
			wfRestoreWarnings();
		}

		$status = Status::newGood();

		if ( $file ) {
			$secretKey = bin2hex( fread( $file, $length / 2 ) );
			fclose( $file );
		} else {
			$secretKey = '';

			for ( $i = 0; $i < $length / 8; $i++ ) {
				$secretKey .= dechex( mt_rand( 0, 0x7fffffff ) );
			}

			$status->warning( 'config-insecure-secret', '$' . $secretName );
		}

		$this->setVar( $secretName, $secretKey );

		return $status;
	}

	/**
	 * Generate a default $wgUpgradeKey. Will warn if we had to use
	 * mt_rand() instead of /dev/urandom
	 *
	 * @return Status
	 */
	public function generateUpgradeKey() {
		if ( strval( $this->getVar( 'wgUpgradeKey' ) ) === '' ) {
			return $this->generateSecret( 'wgUpgradeKey', 16 );
		}
		return Status::newGood();
	}

	/**
	 * Create the first user account, grant it sysop and bureaucrat rights
	 *
	 * @return Status
	 */
	protected function createSysop() {
		$name = $this->getVar( '_AdminName' );
		$user = User::newFromName( $name );

		if ( !$user ) {
			// We should've validated this earlier anyway!
			return Status::newFatal( 'config-admin-error-user', $name );
		}

		if ( $user->idForName() == 0 ) {
			$user->addToDatabase();

			try {
				$user->setPassword( $this->getVar( '_AdminPassword' ) );
			} catch( PasswordError $pwe ) {
				return Status::newFatal( 'config-admin-error-password', $name, $pwe->getMessage() );
			}

			$user->addGroup( 'sysop' );
			$user->addGroup( 'bureaucrat' );
			if( $this->getVar( '_AdminEmail' ) ) {
				$user->setEmail( $this->getVar( '_AdminEmail' ) );
			}
			$user->saveSettings();
		}
		$status = Status::newGood();

		if( $this->getVar( '_Subscribe' ) && $this->getVar( '_AdminEmail' ) ) {
			$this->subscribeToMediaWikiAnnounce( $status );
		}

		return $status;
	}

	private function subscribeToMediaWikiAnnounce( Status $s ) {
		$params = array(
			'email'    => $this->getVar( '_AdminEmail' ),
			'language' => 'en',
			'digest'   => 0
		);

		// Mailman doesn't support as many languages as we do, so check to make
		// sure their selected language is available
		$myLang = $this->getVar( '_UserLang' );
		if( in_array( $myLang, $this->mediaWikiAnnounceLanguages ) ) {
			$myLang = $myLang == 'pt-br' ? 'pt_BR' : $myLang; // rewrite to Mailman's pt_BR
			$params['language'] = $myLang;
		}

		$res = Http::post( $this->mediaWikiAnnounceUrl, array( 'postData' => $params ) );
		if( !$res ) {
			$s->warning( 'config-install-subscribe-fail' );
		}
	}

	/**
	 * Insert Main Page with default content.
	 *
	 * @return Status
	 */
	protected function createMainpage( DatabaseInstaller &$installer ) {
		$status = Status::newGood();
		try {
			$article = new Article( Title::newMainPage() );
			$article->doEdit( wfMsgForContent( 'mainpagetext' ) . "\n\n" .
								wfMsgForContent( 'mainpagedocfooter' ),
								'',
								EDIT_NEW,
								false,
								User::newFromName( 'MediaWiki Default' ) );
		} catch (MWException $e) {
			//using raw, because $wgShowExceptionDetails can not be set yet
			$status->fatal( 'config-install-mainpage-failed', $e->getMessage() );
		}

		return $status;
	}

	/**
	 * Override the necessary bits of the config to run an installation.
	 */
	public static function overrideConfig() {
		define( 'MW_NO_SESSION', 1 );

		// Don't access the database
		$GLOBALS['wgUseDatabaseMessages'] = false;
		// Debug-friendly
		$GLOBALS['wgShowExceptionDetails'] = true;
		// Don't break forms
		$GLOBALS['wgExternalLinkTarget'] = '_blank';

		// Extended debugging
		$GLOBALS['wgShowSQLErrors'] = true;
		$GLOBALS['wgShowDBErrorBacktrace'] = true;

		// Allow multiple ob_flush() calls
		$GLOBALS['wgDisableOutputCompression'] = true;

		// Use a sensible cookie prefix (not my_wiki)
		$GLOBALS['wgCookiePrefix'] = 'mw_installer';

		// Some of the environment checks make shell requests, remove limits
		$GLOBALS['wgMaxShellMemory'] = 0;
	}

	/**
	 * Add an installation step following the given step.
	 *
	 * @param $callback Array A valid installation callback array, in this form:
	 *    array( 'name' => 'some-unique-name', 'callback' => array( $obj, 'function' ) );
	 * @param $findStep String the step to find. Omit to put the step at the beginning
	 */
	public function addInstallStep( $callback, $findStep = 'BEGINNING' ) {
		$this->extraInstallSteps[$findStep][] = $callback;
	}
}<|MERGE_RESOLUTION|>--- conflicted
+++ resolved
@@ -726,7 +726,7 @@
 			return false;
 		}
 		wfSuppressWarnings();
-		$regexd = preg_replace( '/[\x{0430}-\x{04FF}]/iu', '', '-АБВГД-' );
+		$regexd = preg_replace( '/[\x{0400}-\x{04FF}]/u', '', '-АБВГД-' );
 		wfRestoreWarnings();
 		if ( $regexd != '--' ) {
 			$this->showMessage( 'config-pcre-no-utf8' );
@@ -838,7 +838,7 @@
 			return false;
 		}
 
-		$uri = preg_replace( '{^(.*)/config.*$}', '$1', $path );
+		$uri = preg_replace( '{^(.*)/(mw-)?config.*$}', '$1', $path );
 		$this->setVar( 'wgScriptPath', $uri );
 	}
 
@@ -1194,23 +1194,7 @@
 	 */
 	protected function includeExtensions() {
 		$exts = $this->getVar( '_Extensions' );
-<<<<<<< HEAD
 		$path = $this->getVar( 'IP' ) . '/extensions';
-=======
-		$IP = $this->getVar( 'IP' );
-		$path = $IP . '/extensions';
-
-		/**
-		 * We need to include DefaultSettings before including extensions to avoid
-		 * warnings about unset variables. However, the only thing we really
-		 * want here is $wgHooks['LoadExtensionSchemaUpdates']. This won't work
-		 * if the extension has hidden hook registration in $wgExtensionFunctions,
-		 * but we're not opening that can of worms
-		 * @see https://bugzilla.wikimedia.org/show_bug.cgi?id=26857
-		 */
-		global $wgHooks, $wgAutoloadClasses;
-		require( "$IP/includes/DefaultSettings.php" );
->>>>>>> 1fdaf8db
 
 		foreach( $exts as $e ) {
 			require( "$path/$e/$e.php" );
@@ -1274,8 +1258,8 @@
 	/**
 	 * Actually perform the installation.
 	 *
-	 * @param $startCB Array A callback array for the beginning of each step
-	 * @param $endCB Array A callback array for the end of each step
+	 * @param $startCB A callback array for the beginning of each step
+	 * @param $endCB A callback array for the end of each step
 	 *
 	 * @return Array of Status objects
 	 */
