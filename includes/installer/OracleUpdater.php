--- conflicted
+++ resolved
@@ -52,7 +52,6 @@
 			array( 'addField', 'job', 'job_timestamp', 'patch-job_timestamp_field.sql' ),
 			array( 'addIndex', 'job', 'i02', 'patch-job_timestamp_index.sql' ),
 
-<<<<<<< HEAD
             // 1.20
             // content model stuff for WikiData
             array( 'addField',	'revision',	'rev_content_format',		'patch-revision-rev_content_format.sql' ),
@@ -60,10 +59,8 @@
             array( 'addField',	'archive',	'ar_content_format',		'patch-archive-ar_content_format.sql' ),
             array( 'addField',	'archive',	'ar_content_model',		    'patch-archive-ar_content_model.sql' ),
             array( 'addField',	'page',     'page_content_model',		'patch-page-page_content_model.sql' ),
-=======
 			//1.20
 			array( 'addTable', 'config', 'patch-config.sql' ),
->>>>>>> 697c683b
 
 			// KEEP THIS AT THE BOTTOM!!
 			array( 'doRebuildDuplicateFunction' ),
