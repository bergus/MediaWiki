--- conflicted
+++ resolved
@@ -60,7 +60,6 @@
  * @author MaxSem
  * @author McDutchie
  * @author Meno25
- * @author Metalhead64
  * @author MichaelFrey
  * @author Mihai
  * @author Mormegil
@@ -107,7 +106,6 @@
  * @author Vinhtantran
  * @author Waldir
  * @author Whym
- * @author Yekrats
  * @author Yuriy Apostol
  * @author Yyy
  * @author פוילישער
@@ -115,79 +113,79 @@
 
 $messages = array(
 # User preference toggles
-'tog-underline'               => "[[Special:Preferences]], tab 'Misc'. Offers user a choice how to underline links. {{Gender}}",
-'tog-highlightbroken'         => "[[Special:Preferences]], tab 'Appearance'. Offers user a choice how format internal links to non-existing pages. As red links or with a trailing question mark. {{Gender}}",
-'tog-justify'                 => "[[Special:Preferences]], tab 'Appearance'. Offers user a choice to justify paragraphs or not. {{Gender}}",
-'tog-hideminor'               => "[[Special:Preferences]], tab 'Recent changes'. Offers user to hide minor edits in recent changes or not. {{Gender}}",
-'tog-hidepatrolled'           => 'Option in Recent changes tab of [[Special:Preferences]] (if [[mw:Manual:$wgUseRCPatrol|$wgUseRCPatrol]] is enabled). {{Gender}}',
-'tog-newpageshidepatrolled'   => 'Toggle in [[Special:Preferences]], section "Recent changes" (if [[mw:Manual:$wgUseRCPatrol|$wgUseRCPatrol]] is enabled). {{Gender}}',
-'tog-extendwatchlist'         => "[[Special:Preferences]], tab 'Watchlist'. Offers user to show all applicable changes in watchlist (by default only the last change to a page on the watchlist is shown). {{Gender}}",
-'tog-usenewrc'                => "[[Special:Preferences]], tab 'Recent changes'. Offers user to use alternative reprsentation of [[Special:RecentChanges]]. {{Gender}}",
-'tog-numberheadings'          => "[[Special:Preferences]], tab 'Misc'. Offers numbered headings on content pages to user. {{Gender}}",
-'tog-showtoolbar'             => "[[Special:Preferences]], tab 'Edit'. Offers user to show edit toolbar in page edit screen. {{Gender}}
+'tog-underline'               => "[[Special:Preferences]], tab 'Misc'. Offers user a choice how to underline links.",
+'tog-highlightbroken'         => "[[Special:Preferences]], tab 'Appearance'. Offers user a choice how format internal links to non-existing pages. As red links or with a trailing question mark.",
+'tog-justify'                 => "[[Special:Preferences]], tab 'Appearance'. Offers user a choice to justify paragraphs or not.",
+'tog-hideminor'               => "[[Special:Preferences]], tab 'Recent changes'. Offers user to hide minor edits in recent changes or not.",
+'tog-hidepatrolled'           => 'Option in Recent changes tab of [[Special:Preferences]] (if [[mw:Manual:$wgUseRCPatrol|$wgUseRCPatrol]] is enabled)',
+'tog-newpageshidepatrolled'   => 'Toggle in [[Special:Preferences]], section "Recent changes" (if [[mw:Manual:$wgUseRCPatrol|$wgUseRCPatrol]] is enabled)',
+'tog-extendwatchlist'         => "[[Special:Preferences]], tab 'Watchlist'. Offers user to show all applicable changes in watchlist (by default only the last change to a page on the watchlist is shown).",
+'tog-usenewrc'                => "[[Special:Preferences]], tab 'Recent changes'. Offers user to use alternative reprsentation of [[Special:RecentChanges]].",
+'tog-numberheadings'          => "[[Special:Preferences]], tab 'Misc'. Offers numbered headings on content pages to user.",
+'tog-showtoolbar'             => "[[Special:Preferences]], tab 'Edit'. Offers user to show edit toolbar in page edit screen.
 
 This is the toolbar: [[Image:Toolbar.png]]",
-'tog-editondblclick'          => "[[Special:Preferences]], tab 'Edit'. Offers user to open edit page on double click. {{Gender}}",
-'tog-editsection'             => "[[Special:Preferences]], tab 'Edit'. Offers user to add links in sub headings for editing sections. {{Gender}}",
-'tog-editsectiononrightclick' => "[[Special:Preferences]], tab 'Edit'. Offers user to edit a section by clicking on a section title. {{Gender}}",
-'tog-showtoc'                 => "[[Special:Preferences]], tab 'Misc'. Offers user to show a table of contents automatically if a page has more than three headings. {{Gender}}",
-'tog-rememberpassword'        => "{{Identical|Remember my login on this computer}}[[Special:Preferences]], tab 'User profile', section 'Change password'. Offers user remember login details.  {{Gender}} Parameters:
+'tog-editondblclick'          => "[[Special:Preferences]], tab 'Edit'. Offers user to open edit page on double click.",
+'tog-editsection'             => "[[Special:Preferences]], tab 'Edit'. Offers user to add links in sub headings for editing sections.",
+'tog-editsectiononrightclick' => "[[Special:Preferences]], tab 'Edit'. Offers user to edit a section by clicking on a section title.",
+'tog-showtoc'                 => "[[Special:Preferences]], tab 'Misc'. Offers user to show a table of contents automatically if a page has more than three headings.",
+'tog-rememberpassword'        => "{{Identical|Remember my login on this computer}}[[Special:Preferences]], tab 'User profile', section 'Change password'. Offers user remember login details. Parameters:
 * $1 is the number of days the login details are remembered.",
-'tog-watchcreations'          => "[[Special:Preferences]], tab 'Watchlist'. Offers user to add created pages to watchlist. {{Gender}}",
-'tog-watchdefault'            => "[[Special:Preferences]], tab 'Watchlist'. Offers user to add edited pages to watchlist. {{Gender}}",
-'tog-watchmoves'              => "[[Special:Preferences]], tab 'Watchlist'. Offers user to add moved pages to watchlist. {{Gender}}",
-'tog-watchdeletion'           => "[[Special:Preferences]], tab 'Watchlist'. Offers user to add deleted pages to watchlist. {{Gender}}",
-'tog-minordefault'            => "[[Special:Preferences]], tab 'Edit'. Offers user to mark all edits minor by default.  {{Gender}}",
-'tog-previewontop'            => 'Toggle option used in [[Special:Preferences]]. {{Gender}}',
-'tog-previewonfirst'          => 'Toggle option used in [[Special:Preferences]]. {{Gender}}',
-'tog-nocache'                 => "[[Special:Preferences]], tab 'Misc.'. Offers the user the option of disabling caching of pages in the browser. {{Gender}}",
-'tog-enotifwatchlistpages'    => 'Option in [[Special:Preferences]] > {{int:prefs-personal}} > {{int:email}}. {{Gender}}',
-'tog-enotifusertalkpages'     => 'Option in [[Special:Preferences]] > {{int:prefs-personal}} > {{int:email}}. {{Gender}}',
-'tog-enotifminoredits'        => 'Option in [[Special:Preferences]] > {{int:prefs-personal}} > {{int:email}}. {{Gender}}
+'tog-watchcreations'          => "[[Special:Preferences]], tab 'Watchlist'. Offers user to add created pages to watchlist.",
+'tog-watchdefault'            => "[[Special:Preferences]], tab 'Watchlist'. Offers user to add edited pages to watchlist.",
+'tog-watchmoves'              => "[[Special:Preferences]], tab 'Watchlist'. Offers user to add moved pages to watchlist.",
+'tog-watchdeletion'           => "[[Special:Preferences]], tab 'Watchlist'. Offers user to add deleted pages to watchlist.",
+'tog-minordefault'            => "[[Special:Preferences]], tab 'Edit'. Offers user to mark all edits minor by default.",
+'tog-previewontop'            => 'Toggle option used in [[Special:Preferences]].',
+'tog-previewonfirst'          => 'Toggle option used in [[Special:Preferences]].',
+'tog-nocache'                 => "[[Special:Preferences]], tab 'Misc.'. Offers the user the option of disabling caching of pages in the browser",
+'tog-enotifwatchlistpages'    => 'Option in [[Special:Preferences]] > {{int:prefs-personal}} > {{int:email}}.',
+'tog-enotifusertalkpages'     => 'Option in [[Special:Preferences]] > {{int:prefs-personal}} > {{int:email}}.',
+'tog-enotifminoredits'        => 'Option in [[Special:Preferences]] > {{int:prefs-personal}} > {{int:email}}.
 
 Is only shown if {{msg-mw|tog-enotifusertalkpages}} or/and {{msg-mw|tog-enotifwatchlistpages}} are shown.',
-'tog-enotifrevealaddr'        => 'Toggle option used in [[Special:Preferences]] > {{int:prefs-personal}} > {{int:email}}. {{Gender}}',
-'tog-shownumberswatching'     => 'Toggle option used in [[Special:Preferences]], in the section for recent changes. When this option is activated, the entries in recent changes includes the number of users who watch pages. {{Gender}}',
-'tog-oldsig'                  => 'Used in [[Special:Preferences]], tab User profile. {{Gender}}',
-'tog-fancysig'                => 'In user preferences under the signature box.  {{Gender}}',
-'tog-externaleditor'          => "[[Special:Preferences]], tab 'Edit'. Offers user to use an external editor by default. {{Gender}}",
-'tog-externaldiff'            => "[[Special:Preferences]], tab 'Edit'. Offers user to use an external diff program by default. {{Gender}}",
-'tog-showjumplinks'           => 'Toggle option used in [[Special:Preferences]]. The "jump to" part should be the same with {{msg-mw|jumpto}} (or you can use <nowiki>{{int:jumpto}}</nowiki>). Thess links are shown in some of the older skins as "jump to: navigation, search" but they are hidden by default (you can enable them with this option). {{Gender}}',
-'tog-uselivepreview'          => 'Toggle option used in [[Special:Preferences]]. Live preview is an experimental feature (unavailable by default) to use edit preview without loading the page again. {{Gender}}',
-'tog-forceeditsummary'        => "Toggle option used in [[Special:Preferences]] to force an edit ''{{msg-mw|summary}}''. {{Gender}}",
-'tog-watchlisthideown'        => "[[Special:Preferences]], tab 'Watchlist'. Offers user to hide own edits from watchlist. {{Gender}}",
-'tog-watchlisthidebots'       => "[[Special:Preferences]], tab 'Watchlist'. Offers user to hide bot edits from watchlist. {{Gender}}",
-'tog-watchlisthideminor'      => "[[Special:Preferences]], tab 'Watchlist'. Offers user to hide minor edits from watchlist. {{Gender}}",
-'tog-watchlisthideliu'        => "Option in tab 'Watchlist' of [[Special:Preferences]]. {{Gender}}",
-'tog-watchlisthideanons'      => "Option in tab 'Watchlist' of [[Special:Preferences]]. {{Gender}}",
-'tog-watchlisthidepatrolled'  => 'Option in Watchlist tab of [[Special:Preferences]]. {{Gender}}',
+'tog-enotifrevealaddr'        => 'Toggle option used in [[Special:Preferences]] > {{int:prefs-personal}} > {{int:email}}.',
+'tog-shownumberswatching'     => 'Toggle option used in [[Special:Preferences]], in the section for recent changes. When this option is activated, the entries in recent changes includes the number of users who watch pages.',
+'tog-oldsig'                  => 'Used in [[Special:Preferences]], tab User profile.',
+'tog-fancysig'                => 'In user preferences under the signature box',
+'tog-externaleditor'          => "[[Special:Preferences]], tab 'Edit'. Offers user to use an external editor by default.",
+'tog-externaldiff'            => "[[Special:Preferences]], tab 'Edit'. Offers user to use an external diff program by default.",
+'tog-showjumplinks'           => 'Toggle option used in [[Special:Preferences]]. The "jump to" part should be the same with {{msg-mw|jumpto}} (or you can use <nowiki>{{int:jumpto}}</nowiki>). Thess links are shown in some of the older skins as "jump to: navigation, search" but they are hidden by default (you can enable them with this option).',
+'tog-uselivepreview'          => 'Toggle option used in [[Special:Preferences]]. Live preview is an experimental feature (unavailable by default) to use edit preview without loading the page again.',
+'tog-forceeditsummary'        => "Toggle option used in [[Special:Preferences]] to force an edit ''{{msg-mw|summary}}''.",
+'tog-watchlisthideown'        => "[[Special:Preferences]], tab 'Watchlist'. Offers user to hide own edits from watchlist.",
+'tog-watchlisthidebots'       => "[[Special:Preferences]], tab 'Watchlist'. Offers user to hide bot edits from watchlist.",
+'tog-watchlisthideminor'      => "[[Special:Preferences]], tab 'Watchlist'. Offers user to hide minor edits from watchlist.",
+'tog-watchlisthideliu'        => "Option in tab 'Watchlist' of [[Special:Preferences]]",
+'tog-watchlisthideanons'      => "Option in tab 'Watchlist' of [[Special:Preferences]]",
+'tog-watchlisthidepatrolled'  => 'Option in Watchlist tab of [[Special:Preferences]]',
 'tog-nolangconversion'        => 'In user preferences.',
-'tog-ccmeonemails'            => 'Option in [[Special:Preferences]] > {{int:prefs-personal}} > {{int:email}}. {{Gender}}',
-'tog-diffonly'                => 'Toggle option used in [[Special:Preferences]]. {{Gender}}',
-'tog-showhiddencats'          => 'Toggle option used in [[Special:Preferences]]. {{Gender}}',
+'tog-ccmeonemails'            => 'Option in [[Special:Preferences]] > {{int:prefs-personal}} > {{int:email}}.',
+'tog-diffonly'                => 'Toggle option used in [[Special:Preferences]].',
+'tog-showhiddencats'          => 'Toggle option used in [[Special:Preferences]].',
 'tog-noconvertlink'           => "{{optional}}
 
 ''(the message is considered optional because it is only used in wikis with language variants)''",
-'tog-norollbackdiff'          => "Option in [[Special:Preferences]], 'Misc' tab. Only shown for users with the rollback right. By default a diff is shown below the return screen of a rollback. Checking this preference toggle will suppress that. {{Gender}}
+'tog-norollbackdiff'          => "Option in [[Special:Preferences]], 'Misc' tab. Only shown for users with the rollback right. By default a diff is shown below the return screen of a rollback. Checking this preference toggle will suppress that.
 {{Identical|Rollback}}",
 
-'underline-always'  => 'Used in [[Special:Preferences]] (under "Misc"). This option means "always underline links", there are also options "never" and "browser default". {{Gender}}
+'underline-always'  => 'Used in [[Special:Preferences]] (under "Misc"). This option means "always underline links", there are also options "never" and "browser default".
 {{Identical|Always}}',
-'underline-never'   => 'Used in [[Special:Preferences]] (under "Misc"). This option means "never underline links", there are also options "always" and "browser default". {{Gender}}
+'underline-never'   => 'Used in [[Special:Preferences]] (under "Misc"). This option means "never underline links", there are also options "always" and "browser default".
 
 {{Identical|Never}}',
-'underline-default' => 'Used in [[Special:Preferences]] (under "Misc"). This option means "underline links as in your browser", there are also options "never" and "always". {{Gender}}
+'underline-default' => 'Used in [[Special:Preferences]] (under "Misc"). This option means "underline links as in your browser", there are also options "never" and "always".
 
 {{Identical|Browser default}}',
 
 # Font style option in Special:Preferences
-'editfont-style'     => 'Used in [[Special:Preferences]], tab Editing. {{Gender}}',
-'editfont-default'   => 'Option used in [[Special:Preferences]], tab Editing. {{Gender}}
+'editfont-style'     => 'Used in [[Special:Preferences]], tab Editing.',
+'editfont-default'   => 'Option used in [[Special:Preferences]], tab Editing.
 
 {{identical|Browser default}}',
-'editfont-monospace' => 'Option used in [[Special:Preferences]], tab Editing. {{Gender}}',
-'editfont-sansserif' => 'Option used in [[Special:Preferences]], tab Editing. {{Gender}}',
-'editfont-serif'     => 'Option used in [[Special:Preferences]], tab Editing. {{Gender}}',
+'editfont-monospace' => 'Option used in [[Special:Preferences]], tab Editing.',
+'editfont-sansserif' => 'Option used in [[Special:Preferences]], tab Editing.',
+'editfont-serif'     => 'Option used in [[Special:Preferences]], tab Editing.',
 
 # Dates
 'sunday'        => 'Name of the day of the week.',
@@ -260,33 +258,36 @@
 'jun'           => 'Abbreviation of June, the sixth month of the Gregorian calendar',
 'jul'           => 'Abbreviation of July, the seventh month of the Gregorian calendar',
 'aug'           => 'Abbreviation of August, the eighth month of the Gregorian calendar',
-'sep'           => 'Abbreviation of September, the ninth month of the Gregorian calendar',
+'sep'           => 'Abbreviation of September, the nineth month of the Gregorian calendar',
 'oct'           => 'Abbreviation of October, the tenth month of the Gregorian calendar',
 'nov'           => 'Abbreviation of November, the eleventh month of the Gregorian calendar',
 'dec'           => 'Abbreviation of December, the twelfth month of the Gregorian calendar',
 
 # Categories related messages
-'pagecategories'                 => 'Used in the categories section of pages. Is followed by a colon and a list of categories.',
 'category_header'                => 'In category description page',
-'subcategories'                  => 'Used as a header on category pages that have subcategories.',
 'category-media-header'          => 'In category description page',
 'category-empty'                 => 'The text displayed in category page when that category is empty',
-'hidden-categories'              => 'Used in the categories section of pages. Is followed by a colon and a list of categories.',
 'hidden-category-category'       => 'Name of the category where hidden categories will be listed.',
-'category-subcat-count'          => 'This message is displayed at the top of a category page showing the number of pages in the category. Parameters:
+'category-subcat-count'          => 'This message is displayed at the top of a category page showing the number of pages in the category.
+
 * $1: number of subcategories shown
 * $2: total number of subcategories in category',
-'category-subcat-count-limited'  => 'This message is displayed at the top of a category page showing the number of pages in the category when not all pages in a category are counted. Parameters:
+'category-subcat-count-limited'  => 'This message is displayed at the top of a category page showing the number of pages in the category when not all pages in a category are counted.
+
 * $1: number of subcategories shown',
-'category-article-count'         => 'This message is used on category pages. Parameters:
+'category-article-count'         => 'This message is used on category pages.
+
 * $1: number of pages shown
 * $2: total number of pages in category',
-'category-article-count-limited' => 'This message is displayed at the top of a category page showing the number of pages in the category when not all pages in a category are counted. Parameters:
+'category-article-count-limited' => 'This message is displayed at the top of a category page showing the number of pages in the category when not all pages in a category are counted.
+
 * $1: number of pages shown',
-'category-file-count'            => 'This message is displayed at the top of a category page showing the number of pages in the category. Parameters:
+'category-file-count'            => 'This message is displayed at the top of a category page showing the number of pages in the category.
+
 * $1: number of files shown
 * $2: total number of files in category',
-'category-file-count-limited'    => 'This message is displayed at the top of a category page showing the number of pages in the category when not all pages in a category are counted. Parameters:
+'category-file-count-limited'    => 'This message is displayed at the top of a category page showing the number of pages in the category when not all pages in a category are counted.
+
 * $1: number of files shown',
 'listingcontinuesabbrev'         => 'Shown in contiuation of each first letter group.
 See http://test.wikipedia.org/wiki/Category:Test_ko?uselang={{SUBPAGENAME}}, for example.',
@@ -309,9 +310,7 @@
 'moredotdotdot' => '{{Identical|More...}}',
 'mytalk'        => 'In the personal urls page section - right upper corner.',
 'anontalk'      => 'Link to the talk page appearing in [[mw:Help:Navigation#User_Links|user links]] for each anonymous users when [[mw:Manual:$wgShowIPinHeader|$wgShowIPinHeader]] is true.',
-'navigation'    => 'This is shown as a section header in the sidebar of most skins.
-
-{{Identical|Navigation}}',
+'navigation'    => '{{Identical|Navigation}}',
 'and'           => 'The translation for "and" appears in the [[Special:Version]] page, between the last two items of a list. If a comma is needed, add it at the beginning without a gap between it and the "&". <nowiki>&#32;</nowiki> is a blank space, one character long. Please leave it as it is.
 
 This can also appear in the credits page if the credits feature is enabled,for example [http://translatewiki.net/wiki/Support&action=credits the credits of the support page]. (To view any credits page type <nowiki>&action=credits</nowiki> at the end of any URL in the address bar.)
@@ -783,7 +782,6 @@
 {{Identical|Reset password}}',
 'passwordreset-text'           => 'Text on [[Special:PasswordReset]]',
 'passwordreset-legend'         => '{{Identical|Reset password}}',
-'passwordreset-pretext'        => '$1 is the number of password reset routes. Apparently, this is never 1, but always two or more. Thus, the first plural option is empty in English.',
 'passwordreset-username'       => '{{Identical|Username}}',
 'passwordreset-email'          => '{{Identical|E-mail address}}',
 'passwordreset-emailtext-ip'   => 'Parameters:
@@ -796,9 +794,6 @@
 * $2 - message {{msg-mw|passwordreset-emailelement|notext=1}} repeated $3 times
 * $3 - the number of repetitions in $2
 * $4 - base URL of the wiki',
-'passwordreset-emailelement'   => "This is a body of a reminder email to allow them into the system with a new password.
-$1 will be the user's login name.
-$2 will be the temporary password given by the system.",
 
 # Edit page toolbar
 'bold_sample'     => 'This is the sample text that you get when you press the first button on the left on the edit toolbar.
@@ -1457,9 +1452,7 @@
 'editusergroup'                  => 'Button name, in page [[Special:Userrights]] (only available to administrators), in the section named {{MediaWiki:userrights-lookup-user}}.
 
 {{Identical|Edit user groups}}',
-'editinguser'                    => 'Appears on [[Special:UserRights]]. Parameters:
-* $1 is a username
-* $2 are user tool links. Example: "(Talk | contribs | block | send e-mail)".',
+'editinguser'                    => "Appears on [[Special:UserRights]]. The '''last part''' of the message '''should remain completely untranslated''', but if your language has S-O-V word order, the verb can follow it.",
 'userrights-editusergroup'       => '{{Identical|Edit user groups}}',
 'saveusergroups'                 => 'Button text when editing user groups',
 'userrights-groupsmember'        => 'Used when editing user groups in [[Special:Userrights]]. The messsage is followed by a list of group names.
@@ -1629,13 +1622,14 @@
 'right-userrights'            => '{{doc-right|userrights}}',
 'right-userrights-interwiki'  => '{{doc-right|userrights-interwiki}}',
 'right-siteadmin'             => '{{doc-right|siteadmin}}',
+'right-reset-passwords'       => '{{doc-right}}',
 'right-override-export-depth' => '{{doc-right|override-export-depth}}',
 'right-sendemail'             => '{{doc-right}}',
 
 # User rights log
-'rightslog'                  => 'In [[Special:Log]]',
-'rightslogtext'              => 'Text in [[Special:Log/rights]].',
-'rightslogentry'             => 'This message is displayed in the [[Special:Log/rights|User Rights Log]] when a bureaucrat changes the user groups for a user.
+'rightslog'      => 'In [[Special:Log]]',
+'rightslogtext'  => 'Text in [[Special:Log/rights]].',
+'rightslogentry' => 'This message is displayed in the [[Special:Log/rights|User Rights Log]] when a bureaucrat changes the user groups for a user.
 
 * Parameter $1 is the username
 * Parameters $2 and $3 are lists of user groups or {{msg-mw|Rightsnone}}
@@ -1643,12 +1637,7 @@
 The name of the bureaucrat who did this task appears before this message.
 
 Similar to {{msg-mw|Gur-rightslog-entry}}',
-'rightslogentry-autopromote' => 'This message is displayed in the [[Special:Log/rights|User Rights Log]] when a user is automatically promoted to a user group.
-
-Parameters:
-* $2 is a comma separated list of old user groups or {{msg-mw|Rightsnone}}
-* $3 is a comma separated list of new user groups',
-'rightsnone'                 => 'Default rights for registered users.
+'rightsnone'     => 'Default rights for registered users.
 
 {{Identical|None}}',
 
@@ -2078,7 +2067,7 @@
 'statistics-edits-average'     => 'Used in [[Special:Statistics]]',
 'statistics-views-total'       => 'Used in [[Special:Statistics]]',
 'statistics-views-peredit'     => 'Used in [[Special:Statistics]]',
-'statistics-users'             => 'Used in [[Special:Statistics]]. Do not change "Special:ListUsers"!',
+'statistics-users'             => 'Used in [[Special:Statistics]]',
 'statistics-users-active'      => 'Used in [[Special:Statistics]]',
 'statistics-users-active-desc' => "Description shown beneath ''Active users'' in [[Special:Statistics]]
 
@@ -2657,6 +2646,7 @@
 {{Identical/IP address or username}}',
 'sp-contributions-toponly'             => '"top revision" means the "latest revision"',
 'sp-contributions-submit'              => '{{Identical|Search}}',
+'sp-contributions-showsizediff'        => 'In [[Special:Contributions/McDutchie|Special:Contributions]], this is a label for a checkbox that toggles the display of how much the size has changed in each of the listed page edits.',
 
 # What links here
 'whatlinkshere'            => 'The text of the link in the toolbox (on the left, below the search menu) going to [[Special:WhatLinksHere]].',
@@ -2738,9 +2728,7 @@
 'unblocked-range'             => 'Shown when successfully lifting a rangeblock, so do not link to contributions.
 * $1 - the range that was unblocked.',
 'ipblocklist'                 => 'Title of [[Special:Ipblocklist]].',
-'blocklist-rangeblocks'       => 'For an explanation of "range blocks", see http://www.mediawiki.org/wiki/Help:Range_blocks',
-'blocklist-timestamp'         => 'This is a column header for dates and times in the table on the page [[Special:BlockList]].
-{{Identical|Timestamp}}',
+'blocklist-timestamp'         => 'This is a column header for dates and times in the table on the page [[Special:BlockList]].',
 'blocklist-target'            => 'The table header for the column containing the block targets, that is user names or IP-addresses linked to their respective user pages, in the table on the page [[Special:BlockList]].',
 'blocklist-expiry'            => 'This is a column header in the table on the page [[Special:BlockList]].',
 'blocklist-by'                => 'This is a column header in the table on the page [[Special:BlockList]].',
@@ -2777,7 +2765,6 @@
 'blocklink'                   => "Display name for a link that, when selected, leads to a form where a user can be blocked. Used in page history and recent changes pages. Example: \"''UserName (Talk | contribs | '''block''')''\".",
 'change-blocklink'            => 'Used to name the link on Special:Log',
 'contribslink'                => 'Short for "contributions". Used as display name for a link to user contributions on history pages, [[Special:RecentChanges]], [[Special:Watchlist]], etc.',
-'emaillink'                   => 'Used as display name for a link to send an e-mail to a user in the user tool links. Example: "(Talk | contribs | block | send e-mail)".',
 'blocklogpage'                => "The page name of [[Special:Log/block]]. Also appears in the drop down menu of [[Special:Log]] pages and in the action links of Special:Contributions/''Username'' pages (e.g. \"For Somebody (talk | block log | logs)\").
 
 {{Identical|Block log}}",
@@ -2953,10 +2940,6 @@
 'import-upload'            => 'Used on [[Special:Import]].
 
 Related messages: {{msg|right-importupload|pl=yes}} (the user right for this).',
-'import-error-edit'        => 'Import error message displayed when importing user has no edit rights for a page. Parameters:
-* $1 is a page name.',
-'import-error-create'      => 'Import error message displayed when importing user has no create rights for a page. Parameters:
-* $1 is a page name.',
 
 # Import log
 'importlogpage'          => '',
@@ -4238,39 +4221,6 @@
 {{Identical|Revision}}',
 'compare-submit'   => 'Submit button on [[Special:ComparePages]]',
 
-<<<<<<< HEAD
-=======
-# Special:GlobalFileUsage
-'globalfileusage'             => 'Title of [[Special:GlobalFileUsage]] that lists all the places where one shared file has been used. "Global" refers to the usage, not to the file. "File" is singular.',
-'globalfileusage-for'         => 'Title of special page ([http://commons.wikimedia.org/w/index.php?title=Special%3AGlobalUsage&limit=50&target=Example.jpg example]).
-$1 is a file name.',
-'globalfileusage-desc'        => '{{desc}}',
-'globalfileusage-ok'          => 'Text of submit button
-
-{{Identical|Search}}',
-'globalfileusage-text'        => 'Dialog box heading on [[Special:GlobalFileUsage]]. "Global" refers to "usage" not "file".',
-'globalfileusage-no-results'  => 'Used for empty result on [[Special:GlobalUsage]].
-$1 is a file name (with namespace)',
-'globalfileusage-on-wiki'     => 'Heading for list of files. Example: [[Commons:Special:GlobalUsage/Example.jpg]] and [[Commons:File:Example.jpg]]
-
-* $1 the file name, but unused in this message
-* $2 is a wiki name, given as a domain, e.g. en.wiktionary.org',
-'globalfileusage-of-file'     => 'Text introducing list of files on an image page ([http://commons.wikimedia.org/wiki/File:Example.jpg example]).
-
-The number of following wikis is unknown. For an empty result, no message is shown.',
-'globalfileusage-more'        => 'Used on an image page, when more global usage results are available. Example: [[Commons:File:Example.jpg]]
-* $1 - name of the file (without namespace)',
-'globalfileusage-filterlocal' => 'Filter option for GlobalUsage special page, ([http://commons.wikimedia.org/wiki/Special:GlobalUsage/Hacienda_jaral_de_berrios.jpg example]).
-
-"Local" here means "on this wiki".',
-
-# Special:GlobalTemplateUsage
-'globaltemplateusage-for'        => '$1 is a template name',
-'globaltemplateusage-ok'         => '{{Identical|Search}}',
-'globaltemplateusage-no-results' => '$1 is a template name including the namespace',
-'globaltemplateusage-on-wiki'    => '$2 is a wiki name',
-
->>>>>>> cac02778
 # Database error messages
 'dberr-header'    => 'This message does not allow any wiki nor html markup.',
 'dberr-problems'  => 'This message does not allow any wiki nor html markup.',
@@ -4292,17 +4242,4 @@
 'sqlite-has-fts' => 'Shown on Special:Version, $1 is version',
 'sqlite-no-fts'  => 'Shown on Special:Version, $1 is version',
 
-<<<<<<< HEAD
-=======
-# New logging system
-'logentry-move-move'                  => '{{Logentry}}
-Parameter $4, the target page, is also not visible to parser functions.',
-'logentry-move-move-noredirect'       => '{{Logentry}}
-Parameter $4, the target page, is also not visible to parser functions.',
-'logentry-move-move_redir'            => '{{Logentry}}
-Parameter $4, the target page, is also not visible to parser functions.',
-'logentry-move-move_redir-noredirect' => '{{Logentry}}
-Parameter $4, the target page, is also not visible to parser functions.',
-
->>>>>>> cac02778
 );