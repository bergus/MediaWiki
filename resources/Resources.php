--- conflicted
+++ resolved
@@ -537,11 +537,7 @@
 	),
 	'mediawiki.api.watch' => array( 
 		'scripts' => 'resources/mediawiki.api/mediawiki.api.watch.js',
-<<<<<<< HEAD
 		'dependencies' => array('mediawiki.api', 'mediawiki.user'),
-=======
-		'dependencies' => array( 'mediawiki.api', 'mediawiki.user' ),
->>>>>>> e752dc0e
 	),
 	'mediawiki.debug' => array(
 		'scripts' => 'resources/mediawiki/mediawiki.debug.js',
