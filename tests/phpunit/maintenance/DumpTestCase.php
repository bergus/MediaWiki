<?php

/**
 * Base TestCase for dumps
 */
abstract class DumpTestCase extends MediaWikiLangTestCase {

	/**
	 * exception to be rethrown once in sound PHPUnit surrounding
	 *
	 * As the current MediaWikiTestCase::run is not robust enough to recover
	 * from thrown exceptions directly, we cannot throw frow within
	 * self::addDBData, although it would be appropriate. Hence, we catch the
	 * exception and store it until we are in setUp and may finally rethrow
	 * the exception without crashing the test suite.
	 *
	 * @var Exception|null
	 */
	protected $exceptionFromAddDBData = null;

	/**
	 * Holds the xmlreader used for analyzing an xml dump
	 *
	 * @var XMLReader|null
	 */
	protected $xml = null;

	/**
	 * Adds a revision to a page, while returning the resuting revision's id
	 *
	 * @param $page WikiPage: page to add the revision to
	 * @param $text string: revisions text
	 * @param $text string: revisions summare
	 *
	 * @throws MWExcepion
	 */
	protected function addRevision( Page $page, $text, $summary ) {
		$status = $page->doEdit( $text, $summary );
		if ( $status->isGood() ) {
			$value = $status->getValue();
			$revision = $value['revision'];
			$revision_id = $revision->getId();
			$text_id = $revision->getTextId();
			if ( ( $revision_id > 0 ) && ( $text_id > 0 ) ) {
				return array( $revision_id, $text_id );
			}
		}
		throw new MWException( "Could not determine revision id (" . $status->getXML() . ")" );
	}


	/**
	 * gunzips the given file and stores the result in the original file name
	 *
	 * @param $fname string: filename to read the gzipped data from and stored
	 *             the gunzipped data into
	 */
	protected function gunzip( $fname ) {
		$gzipped_contents = file_get_contents( $fname );
		if ( $gzipped_contents === FALSE ) {
			$this->fail( "Could not get contents of $fname" );
		}
		// We resort to use gzinflate instead of gzdecode, as gzdecode
		// need not be available
		$contents = gzinflate( substr( $gzipped_contents, 10, -8 ) );
		$this->assertEquals( strlen( $contents ),
			file_put_contents( $fname, $contents ), "# bytes written" );
	}

	/**
	 * Default set up function.
	 *
	 * Clears $wgUser, and reports errors from addDBData to PHPUnit
	 */
	public function setUp() {
		global $wgUser;

		parent::setUp();

		// Check if any Exception is stored for rethrowing from addDBData
		// @see self::exceptionFromAddDBData
		if ( $this->exceptionFromAddDBData !== null ) {
			throw $this->exceptionFromAddDBData;
		}

		$wgUser = new User();
	}

	/**
	 * Checks for test output consisting only of lines containing ETA announcements
	 */
	function expectETAOutput() {
		// Newer PHPUnits require assertion about the output using PHPUnit's own
		// expectOutput[...] functions. However, the PHPUnit shipped prediactes
		// do not allow to check /each/ line of the output using /readable/ REs.
		// So we ...
		//
		// 1. ... add a dummy output checking to make PHPUnit not complain
		//    about unchecked test output
		$this->expectOutputRegex( '//' );

		// 2. Do the real output checking on our own.
		$lines = explode( "\n", $this->getActualOutput() );
		$this->assertGreaterThan( 1, count( $lines ), "Minimal lines of produced output" );
		$this->assertEquals( '', array_pop( $lines ), "Output ends in LF" );
		$timestamp_re = "[0-9]{4}-[01][0-9]-[0-3][0-9] [0-2][0-9]:[0-5][0-9]:[0-6][0-9]";
		foreach ( $lines as $line ) {
			$this->assertRegExp( "/$timestamp_re: .* \(ID [0-9]+\) [0-9]* pages .*, [0-9]* revs .*, ETA/", $line );
		}
	}


	/**
	 * Step the current XML reader until node end of given name is found.
	 *
	 * @param $name string: name of the closing element to look for
	 *           (e.g.: "mediawiki" when looking for </mediawiki>)
	 *
	 * @return bool: true iff the end node could be found. false otherwise.
	 */
	protected function skipToNodeEnd( $name ) {
		while ( $this->xml->read() ) {
			if ( $this->xml->nodeType == XMLReader::END_ELEMENT &&
				$this->xml->name == $name ) {
				return true;
			}
		}
		return false;
	}

	/**
	 * Step the current XML reader to the first element start after the node
	 * end of a given name.
	 *
	 * @param $name string: name of the closing element to look for
	 *           (e.g.: "mediawiki" when looking for </mediawiki>)
	 *
	 * @return bool: true iff new element after the closing of $name could be
	 *           found. false otherwise.
	 */
	protected function skipPastNodeEnd( $name ) {
		$this->assertTrue( $this->skipToNodeEnd( $name ),
			"Skipping to end of $name" );
		while ( $this->xml->read() ) {
			if ( $this->xml->nodeType == XMLReader::ELEMENT ) {
				return true;
			}
		}
		return false;
	}

	/**
	 * Opens an XML file to analyze and optionally skips past siteinfo.
	 *
	 * @param $fname string: name of file to analyze
	 * @param $skip_siteinfo bool: (optional) If true, step the xml reader
	 *           to the first element after </siteinfo>
	 */
	protected function assertDumpStart( $fname, $skip_siteinfo = true ) {
		$this->xml = new XMLReader();
		$this->assertTrue( $this->xml->open( $fname ),
			"Opening temporary file $fname via XMLReader failed" );
		if ( $skip_siteinfo ) {
			$this->assertTrue( $this->skipPastNodeEnd( "siteinfo" ),
				"Skipping past end of siteinfo" );
		}
	}

	/**
	 * Asserts that the xml reader is at the final closing tag of an xml file and
	 * closes the reader.
	 *
	 * @param $tag string: (optional) the name of the final tag
	 *           (e.g.: "mediawiki" for </mediawiki>)
	 */
	protected function assertDumpEnd( $name = "mediawiki" ) {
		$this->assertNodeEnd( $name, false );
		if ( $this->xml->read() ) {
			$this->skipWhitespace();
		}
		$this->assertEquals( $this->xml->nodeType, XMLReader::NONE,
			"No proper entity left to parse" );
		$this->xml->close();
	}

	/**
	 * Steps the xml reader over white space
	 */
	protected function skipWhitespace() {
		$cont = true;
		while ( $cont && ( ( $this->xml->nodeType == XMLReader::WHITESPACE )
				|| ( $this->xml->nodeType == XMLReader::SIGNIFICANT_WHITESPACE ) ) ) {
			$cont = $this->xml->read();
		}
	}

	/**
	 * Asserts that the xml reader is at an element of given name, and optionally
	 * skips past it.
	 *
	 * @param $name string: the name of the element to check for
	 *           (e.g.: "mediawiki" for <mediawiki>)
	 * @param $skip bool: (optional) if true, skip past the found element
	 */
	protected function assertNodeStart( $name, $skip = true ) {
		$this->assertEquals( $name, $this->xml->name, "Node name" );
		$this->assertEquals( XMLReader::ELEMENT, $this->xml->nodeType, "Node type" );
		if ( $skip ) {
			$this->assertTrue( $this->xml->read(), "Skipping past start tag" );
		}
	}

	/**
	 * Asserts that the xml reader is at an closing element of given name, and optionally
	 * skips past it.
	 *
	 * @param $name string: the name of the closing element to check for
	 *           (e.g.: "mediawiki" for </mediawiki>)
	 * @param $skip bool: (optional) if true, skip past the found element
	 */
	protected function assertNodeEnd( $name, $skip = true ) {
		$this->assertEquals( $name, $this->xml->name, "Node name" );
		$this->assertEquals( XMLReader::END_ELEMENT, $this->xml->nodeType, "Node type" );
		if ( $skip ) {
			$this->assertTrue( $this->xml->read(), "Skipping past end tag" );
		}
	}


	/**
	 * Asserts that the xml reader is at an element of given tag that contains a given text,
	 * and skips over the element.
	 *
	 * @param $name string: the name of the element to check for
	 *           (e.g.: "mediawiki" for <mediawiki>...</mediawiki>)
	 * @param $text string|false: If string, check if it equals the elements text.
	 *           If false, ignore the element's text
	 * @param $skip_ws bool: (optional) if true, skip past white spaces that trail the
	 *           closing element.
	 */
	protected function assertTextNode( $name, $text, $skip_ws = true ) {
		$this->assertNodeStart( $name );

		if ( $text !== false ) {
			$this->assertEquals( $text, $this->xml->value, "Text of node " . $name );
		}
		$this->assertTrue( $this->xml->read(), "Skipping past processed text of " . $name );
		$this->assertNodeEnd( $name );

		if ( $skip_ws ) {
			$this->skipWhitespace();
		}
	}

	/**
	 * Asserts that the xml reader is at the start of a page element and skips over the first
	 * tags, after checking them.
	 *
	 * Besides the opening page element, this function also checks for and skips over the
	 * title, ns, and id tags. Hence after this function, the xml reader is at the first
	 * revision of the current page.
	 *
	 * @param $id int: id of the page to assert
	 * @param $ns int: number of namespage to assert
	 * @param $name string: title of the current page
	 */
	protected function assertPageStart( $id, $ns, $name ) {

		$this->assertNodeStart( "page" );
		$this->skipWhitespace();

		$this->assertTextNode( "title", $name );
		$this->assertTextNode( "ns", $ns );
		$this->assertTextNode( "id", $id );

	}

	/**
	 * Asserts that the xml reader is at the page's closing element and skips to the next
	 * element.
	 */
	protected function assertPageEnd() {
		$this->assertNodeEnd( "page" );
		$this->skipWhitespace();
	}

	/**
	 * Asserts that the xml reader is at a revision and checks its representation before
	 * skipping over it.
	 *
	 * @param $id int: id of the revision
	 * @param $summary string: summary of the revision
	 * @param $text_id int: id of the revision's text
	 * @param $text_bytes int: # of bytes in the revision's text
	 * @param $text_sha1 string: the base36 SHA-1 of the revision's text
	 * @param $text string|false: (optional) The revision's string, or false to check for a
	 *            revision stub
<<<<<<< HEAD
	 * @param $model int: the expected content model id (default: CONTENT_MODEL_WIKITEXT)
	 * @param $format int: the expected format model id (default: CONTENT_FORMAT_WIKITEXT)
	 */
	protected function assertRevision( $id, $summary, $text_id, $text_bytes, $text_sha1, $text = false,
										$model = CONTENT_MODEL_WIKITEXT, $format = CONTENT_FORMAT_WIKITEXT ) {
=======
	 * @param $parentid int|false: (optional) id of the parent revision
	 */
	protected function assertRevision( $id, $summary, $text_id, $text_bytes, $text_sha1, $text = false, $parentid = false ) {
>>>>>>> 50ee9585

		$this->assertNodeStart( "revision" );
		$this->skipWhitespace();

		$this->assertTextNode( "id", $id );
		if( $parentid ) {
			$this->assertTextNode( "parentid", $parentid );
		}
		$this->assertTextNode( "timestamp", false );

		$this->assertNodeStart( "contributor" );
		$this->skipWhitespace();
		$this->assertTextNode( "ip", false );
		$this->assertNodeEnd( "contributor" );
		$this->skipWhitespace();

		$this->assertTextNode( "comment", $summary );
		$this->skipWhitespace();

		if ( $this->xml->name == "text" ) {
			// note: <text> tag may occur here or at the very end.
			$text_found = true;
			$this->assertText( $id, $text_id, $text_bytes, $text );
		} else {
			$text_found = false;
		}

		$this->assertTextNode( "sha1", $text_sha1 );

		$this->assertTextNode( "model", $model );
		$this->skipWhitespace();

		$this->assertTextNode( "format", $format );
		$this->skipWhitespace();

		if ( !$text_found ) {
			$this->assertText( $id, $text_id, $text_bytes, $text );
		}

		$this->assertNodeEnd( "revision" );
		$this->skipWhitespace();
	}

	protected function assertText( $id, $text_id, $text_bytes, $text ) {
		$this->assertNodeStart( "text", false );
		if ( $text_bytes !== false ) {
			$this->assertEquals( $this->xml->getAttribute( "bytes" ), $text_bytes,
				"Attribute 'bytes' of revision " . $id );
		}

		if ( $text === false ) {
			// Testing for a stub
			$this->assertEquals( $this->xml->getAttribute( "id" ), $text_id,
				"Text id of revision " . $id );
			$this->assertFalse( $this->xml->hasValue, "Revision has text" );
			$this->assertTrue( $this->xml->read(), "Skipping text start tag" );
			if ( ( $this->xml->nodeType == XMLReader::END_ELEMENT )
				&& ( $this->xml->name == "text" ) ) {

				$this->xml->read();
			}
			$this->skipWhitespace();
		} else {
			// Testing for a real dump
			$this->assertTrue( $this->xml->read(), "Skipping text start tag" );
			$this->assertEquals( $text, $this->xml->value, "Text of revision " . $id );
			$this->assertTrue( $this->xml->read(), "Skipping past text" );
			$this->assertNodeEnd( "text" );
			$this->skipWhitespace();
		}
	}
}<|MERGE_RESOLUTION|>--- conflicted
+++ resolved
@@ -295,17 +295,13 @@
 	 * @param $text_sha1 string: the base36 SHA-1 of the revision's text
 	 * @param $text string|false: (optional) The revision's string, or false to check for a
 	 *            revision stub
-<<<<<<< HEAD
 	 * @param $model int: the expected content model id (default: CONTENT_MODEL_WIKITEXT)
 	 * @param $format int: the expected format model id (default: CONTENT_FORMAT_WIKITEXT)
-	 */
-	protected function assertRevision( $id, $summary, $text_id, $text_bytes, $text_sha1, $text = false,
-										$model = CONTENT_MODEL_WIKITEXT, $format = CONTENT_FORMAT_WIKITEXT ) {
-=======
 	 * @param $parentid int|false: (optional) id of the parent revision
 	 */
-	protected function assertRevision( $id, $summary, $text_id, $text_bytes, $text_sha1, $text = false, $parentid = false ) {
->>>>>>> 50ee9585
+	protected function assertRevision( $id, $summary, $text_id, $text_bytes, $text_sha1, $text = false, 
+						$model = CONTENT_MODEL_WIKITEXT, $format = CONTENT_FORMAT_WIKITEXT,
+						$parentid = false ) {
 
 		$this->assertNodeStart( "revision" );
 		$this->skipWhitespace();
@@ -376,5 +372,8 @@
 			$this->assertNodeEnd( "text" );
 			$this->skipWhitespace();
 		}
+
+		$this->assertNodeEnd( "revision" );
+		$this->skipWhitespace();
 	}
 }